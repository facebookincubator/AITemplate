#  Copyright (c) Meta Platforms, Inc. and affiliates.
#
#  Licensed under the Apache License, Version 2.0 (the "License");
#  you may not use this file except in compliance with the License.
#  You may obtain a copy of the License at
#
#      http://www.apache.org/licenses/LICENSE-2.0
#
#  Unless required by applicable law or agreed to in writing, software
#  distributed under the License is distributed on an "AS IS" BASIS,
#  WITHOUT WARRANTIES OR CONDITIONS OF ANY KIND, either express or implied.
#  See the License for the specific language governing permissions and
#  limitations under the License.
#
"""
Base class for conv3d.
"""
import itertools
import logging
import os
import re
from collections import OrderedDict
from hashlib import sha1
from typing import Any, Dict, List

import jinja2

from .... import backend
from ....backend import registry
from ....backend.target import Target
from ....utils import alignment, shape_utils
from ...base import DynamicProfileStrategy, IntImm, IntVar, Operator, Tensor
from .cache_entry import Conv3dQueryEntry, Conv3dRecordEntry
from .conv_common import (
    filter_op_instances,
    generate_profiler_sources,
    get_profiler_filename,
)

# pylint: disable=C0103,W0221,R1732,W0102,W1202,C0301,R1716


_LOGGER = logging.getLogger(__name__)

SHAPE_FUNC_TEMPLATE = jinja2.Template(
    """
{{indent}}{{dtype}}NI = {{x_dim0}};
{{indent}}{{dtype}}DI = {{x_dim1}};
{{indent}}{{dtype}}HI = {{x_dim2}};
{{indent}}{{dtype}}WI = {{x_dim3}};
{{indent}}{{dtype}}CI = {{x_dim4}};
{{indent}}{{dtype}}CO = {{w_dim0}};
{{indent}}{{dtype}}KD = {{w_dim1}};
{{indent}}{{dtype}}KH = {{w_dim2}};
{{indent}}{{dtype}}KW = {{w_dim3}};
{{indent}}{{dtype}}SD = {{stride_d}};
{{indent}}{{dtype}}SH = {{stride_h}};
{{indent}}{{dtype}}SW = {{stride_w}};
{{indent}}{{dtype}}DD = {{dilate_d}};
{{indent}}{{dtype}}DH = {{dilate_h}};
{{indent}}{{dtype}}DW = {{dilate_w}};
{{indent}}{{dtype}}PD = {{pad_d}};
{{indent}}{{dtype}}PH = {{pad_h}};
{{indent}}{{dtype}}PW = {{pad_w}};
{{indent}}{{dtype}}KDEff = (KD - 1) * DD + 1;
{{indent}}{{dtype}}KHEff = (KH - 1) * DH + 1;
{{indent}}{{dtype}}KWEff = (KW - 1) * DW + 1;
{{indent}}{{dtype}}NO = NI;
{{indent}}{{dtype}}DO = (DI + PD + PD - KDEff) {{div}} SD + 1;
{{indent}}{{dtype}}HO = (HI + PH + PH - KHEff) {{div}} SH + 1;
{{indent}}{{dtype}}WO = (WI + PW + PW - KWEff) {{div}} SW + 1;
"""
)

SHAPE_ASSIGNMENT_TEMPLATE = jinja2.Template(
    """
{{indent}}{{y_dim0}} = NO;
{{indent}}{{y_dim1}} = DO;
{{indent}}{{y_dim2}} = HO;
{{indent}}{{y_dim3}} = WO;
{{indent}}{{y_dim4}} = CO;
"""
)

EXEC_KEY_TEMPLATE = jinja2.Template(
    """
NI == {{x_dim0}} && DI == {{x_dim1}} && HI == {{x_dim2}} && WI == {{x_dim3}} && CI == {{x_dim4}}
"""
)

EXEC_DYN_KEY_TEMPLATE = jinja2.Template(
    """
NI >= {{x_dim0_lb}} && NI <= {{x_dim0_ub}} && DI == {{x_dim1}} && HI == {{x_dim2}} && WI == {{x_dim3}} && CI == {{x_dim4}}
"""
)

EXEC_COND_TEMPLATE = jinja2.Template(
    """
{{indent}}if ({{cond}}) {
{{indent}}  {{program}}
{{indent}}}
"""
)


class conv3d(Operator):
    r"""conv3d"""

    def __init__(self, stride, pad, dilate=1, group=1) -> None:
        """Conv3d constructor.

        Parameters
        ----------
        stride : int or tuple
            Stride of the convolution
        pad : int or tuple
            Size of padding to add to the input
        dilate : int ot tuple, optional
            Size of spacing between kernel elements, by default 1
        group : int, optional
           Number of blocked connections from input
            channels to output channels, by default 1
        """
        super().__init__()
        self._attrs["op"] = "conv3d"
        self._attrs["stride"] = stride
        if isinstance(stride, int):
            self._attrs["stride"] = (stride, stride, stride)
        self._attrs["pad"] = pad
        if isinstance(pad, int):
            self._attrs["pad"] = (pad, pad, pad)
        self._attrs["dilate"] = dilate
        if isinstance(dilate, int):
            self._attrs["dilate"] = (dilate, dilate, dilate)
        self._attrs["group"] = group
        self._attrs["has_profiler"] = True
        self._attrs["epilogue_alignment"] = 1
        self._attrs["epilogue"] = "LinearCombination"
        self._attrs["workspace"] = 0
        self._attrs["split_k"] = None
        self.shape_eval_template = SHAPE_FUNC_TEMPLATE
        self.shape_save_template = SHAPE_ASSIGNMENT_TEMPLATE
        self.exec_key_template = EXEC_KEY_TEMPLATE
        self.exec_dyn_key_template = EXEC_DYN_KEY_TEMPLATE
        self.exec_cond_template = EXEC_COND_TEMPLATE

    def _infer_shape(self, x: List[int], w: List[int]) -> List[int]:
        if x[4] != w[4] * self._attrs["group"]:
            raise RuntimeError("X/W Shape mismatch for conv3d")
        eval_func = self.shape_eval_template.render(
            indent="",
            dtype="",
            div="//",
            stride_d=self._attrs["stride"][0],
            stride_h=self._attrs["stride"][1],
            stride_w=self._attrs["stride"][2],
            pad_d=self._attrs["pad"][0],
            pad_h=self._attrs["pad"][1],
            pad_w=self._attrs["pad"][2],
            dilate_d=self._attrs["dilate"][0],
            dilate_h=self._attrs["dilate"][1],
            dilate_w=self._attrs["dilate"][2],
            x_dim0=x[0],
            x_dim1=x[1],
            x_dim2=x[2],
            x_dim3=x[3],
            x_dim4=x[4],
            w_dim0=w[0],
            w_dim1=w[1],
            w_dim2=w[2],
            w_dim3=w[3],
        )
        output = {}
        exec(eval_func, output)  # noqa: P204
        return [
            int(output["NO"]),
            int(output["DO"]),
            int(output["HO"]),
            int(output["WO"]),
            int(output["CO"]),
        ]

    def _infer_shapes(self, x: Tensor, w: Tensor) -> List[int]:
        x_shape_values = [var._attrs["values"] for var in x._attrs["shape"]]
        x_shapes = itertools.product(*x_shape_values)
        w_shape = [var._attrs["values"][0] for var in w._attrs["shape"]]
        self._attrs["CO"] = w_shape[0]
        self._attrs["KD"] = w_shape[1]
        self._attrs["KH"] = w_shape[2]
        self._attrs["KW"] = w_shape[3]
        # run infershape for each
        y_shapes = []
        for x_shape in x_shapes:
            y_shape = self._infer_shape(x_shape, w_shape)
            y_shapes.append(y_shape)

        def unique(vector):
            return sorted(set(vector))

        output_shape = [
            shape_utils.gen_int_var(unique([d[0] for d in y_shapes])),
            shape_utils.gen_int_var(unique([d[1] for d in y_shapes])),
            shape_utils.gen_int_var(unique([d[2] for d in y_shapes])),
            shape_utils.gen_int_var(unique([d[3] for d in y_shapes])),
            shape_utils.gen_int_var(unique([d[4] for d in y_shapes])),
        ]
        return output_shape

    def _invert_exec_key(self, key):
        tmp = re.findall(r"(\d+)", key)
        return [int(x) for x in tmp]

    def _gen_exec_key(self, shape: List[int]):
        return self.exec_key_template.render(
            x_dim0=shape[0],
            x_dim1=shape[1],
            x_dim2=shape[2],
            x_dim3=shape[3],
            x_dim4=shape[4],
        ).replace("\n", "")

    def _gen_dyn_exec_key(self, dim0_lb, dim0_ub, dim1, dim2, dim3, dim4):
        return self.exec_dyn_key_template.render(
            x_dim0_lb=dim0_lb,
            x_dim0_ub=dim0_ub,
            x_dim1=dim1,
            x_dim2=dim2,
            x_dim3=dim3,
            x_dim4=dim4,
        ).replace("\n", "")

    def _extract_exec_path(self, x: Tensor):
        x_shape_values = [var._attrs["values"] for var in x._attrs["shape"]]
        x_shapes = itertools.product(*x_shape_values)
        self._attrs["exec_path"] = OrderedDict()
        for x_shape in x_shapes:
            key = self._gen_exec_key(x_shape)
            self._attrs["exec_path"][key] = ""

    def _signature(self):
        signature = "conv3d: K=[{kd}, {kh}, {kw}], S=[{sd}, {sh}, {sw}], P=[{pd}, {ph}, {pw}], CO=[{co}]".format(
            kd=self._attrs["KD"],
            kh=self._attrs["KH"],
            kw=self._attrs["KW"],
            sd=self._attrs["stride"][0],
            sh=self._attrs["stride"][1],
            sw=self._attrs["stride"][2],
            pd=self._attrs["pad"][0],
            ph=self._attrs["pad"][1],
            pw=self._attrs["pad"][2],
            co=self._attrs["CO"],
        )
        return signature

    def _extract_epilogue_alignment(self, output_shape: List[IntVar]) -> None:
        epilogue_dim = output_shape[-1]
        if not isinstance(epilogue_dim, IntImm):
            raise RuntimeError("Conv output last dimension must be static!")
        self._attrs["epilogue_alignment"] = alignment.find_max_alignment(
            number=epilogue_dim._attrs["values"][0],
            dtype=self._attrs["inputs"][0]._attrs["dtype"],
        )

    def __call__(self, x: Tensor, w: Tensor) -> List[Tensor]:
        """Call conv3d with tensors x, w

        Parameters
        ----------
        x : Tensor
            in shape (N, D, H, W, C_in)
        w : Tensor
            in shape (C_out, K_d, K_h, K_w, C_in)

        Returns
        -------
        List[Tensor]
            includes the output tensor in shape (N, D_out, H_out, W_out, C_out)
        """
        self._attrs["inputs"] = [x, w]
        self._set_depth()
        output_shape = self._infer_shapes(x, w)
        self._extract_exec_path(x)
        self._extract_epilogue_alignment(output_shape)
        output = Tensor(output_shape, src_ops={self}, dtype=x._attrs["dtype"])
        self._attrs["outputs"] = [output]
        return output

    def _get_op_attributes(self) -> Dict[str, Any]:
        target_attrs = ["dilate", "group", "pad", "stride"]
        attr = {}

        for target_attr in target_attrs:
            if target_attr in self._attrs:
                attr[target_attr] = self._attrs[target_attr]

        return attr

    def _should_build_profiler(self) -> bool:
        """
        Check if we should build profilers. If we have a cached
        entry for this gemm instance, we update this gemm op's
        relevant attributes with the cached result and return False.
        """
        if self._has_dynamic_input_dims():
            # If there are dynamic dims, we'll have to generate and build the
            # profilers, as the binaries will be needed for dynamic profiling.
            return True

        target = backend.target.Target.current()
        workloads = list(self._attrs["exec_path"].keys())

        build_profiler = True
        # Now, let's query if all of our workloads have cache entries. If that
        # is the case, it is safely to skip generating and building profilers.
        if not target.use_dummy_profiling_results():
            tmp_key = next(iter(self._attrs["op_instance"].keys()))
            tmp_op = self._attrs["op_instance"][tmp_key]
            build_profiler = False
            for wkl in workloads:
                exec_entry_sha1 = sha1(wkl.encode("utf-8")).hexdigest()
                split_k = (
                    1 if self._attrs["split_k"] is None else self._attrs["split_k"]
                )
                query = Conv3dQueryEntry(
                    dtype_a=tmp_op.A.element.value,
                    dtype_b=tmp_op.B.element.value,
                    dtype_c=tmp_op.C.element.value,
                    dtype_acc=tmp_op.tile_description.math_instruction.element_accumulator.value,
                    major_a=tmp_op.A.layout.value,
                    major_b=tmp_op.B.layout.value,
                    major_c=tmp_op.C.layout.value,
                    kd=self._attrs["KD"],
                    kh=self._attrs["KH"],
                    kw=self._attrs["KW"],
                    co=self._attrs["CO"],
                    stride_d=self._attrs["stride"][0],
                    stride_h=self._attrs["stride"][1],
                    stride_w=self._attrs["stride"][2],
                    pad_d=self._attrs["pad"][0],
                    pad_h=self._attrs["pad"][1],
                    pad_w=self._attrs["pad"][2],
                    dilate_d=self._attrs["dilate"][0],
                    dilate_h=self._attrs["dilate"][1],
                    dilate_w=self._attrs["dilate"][2],
                    op_type=self._attrs["op"],
                    device=target._arch,
                    epilogue=tmp_op.epilogue_functor.value,
                    split_k=split_k,
                    exec_entry_sha1=exec_entry_sha1,
                )
                cache_value = target.query_profile_cache("conv3d", query.__dict__)
                if cache_value is not None and not target.force_profile():
                    _LOGGER.info(
                        f'Load profiling result for {self._attrs["name"]} '
                        f"from cache: {cache_value}",
                    )
                    best_algo, workspace = cache_value
                    self._attrs["exec_path"][wkl] = best_algo
                    self._attrs["workspace"] = max(self._attrs["workspace"], workspace)
                else:
                    # cache miss - we will have to generate and build profilers
                    build_profiler = True
        return build_profiler

    def gen_profiler(
        self,
        workdir: str = None,
        dynamic_profiling_strategy=DynamicProfileStrategy.HINTS,
    ) -> None:
        """Profiler generator.

        Parameters
        ----------
        workdir : str, optional, by default None
        dynamic_profiling_strategy: DynamicProfileStrategy, optional
            A dynamic profiling strategy, used to filter generated profiles at compile time.
            See also: :func:`~aitemplate.compiler.transform.profile.profile`
        """
        target = backend.target.Target.current()

        func_key = "{target}.{op}.config".format(
            target=target.name(), op=self._attrs["op"]
        )
        func = registry.get(func_key)
        func(self._attrs, dtype=self._attrs["inputs"][0]._attrs["dtype"])

        if self._should_build_profiler():
            x_shapes = [
                self._invert_exec_key(exec_key) for exec_key in self._attrs["exec_path"]
            ]
            self._attrs["op_instance"] = filter_op_instances(
                func_attrs=self._attrs,
                x_shapes=x_shapes,
            )
            return generate_profiler_sources(
                func_attrs=self._attrs,
                op_class="conv3d",
                workdir=workdir,
                shape_template=self.shape_eval_template,
            )

    def _gen_profile_cmd(self, profiler_prefix, cfg, x_shape):
        exe_path = os.path.join(profiler_prefix, cfg)
        if not os.access(exe_path, os.X_OK):
            raise RuntimeError("Profiler %s is not executable" % exe_path)
        cmd = [exe_path]
        cmd.append(x_shape[0])
        cmd.append(x_shape[1])
        cmd.append(x_shape[2])
        cmd.append(x_shape[3])
        cmd.append(x_shape[4])
        cmd.append(self._attrs["KD"])
        cmd.append(self._attrs["KH"])
        cmd.append(self._attrs["KW"])
        cmd.append(self._attrs["CO"])
        cmd.append(self._attrs["stride"][0])
        cmd.append(self._attrs["stride"][1])
        cmd.append(self._attrs["stride"][2])
        cmd.append(self._attrs["pad"][0])
        cmd.append(self._attrs["pad"][1])
        cmd.append(self._attrs["pad"][2])
        cmd.append(self._attrs["dilate"][0])
        cmd.append(self._attrs["dilate"][1])
        cmd.append(self._attrs["dilate"][2])
        cmd.append(self._attrs["group"])
        command = [str(x) for x in cmd]
        return command

    def _profile_single_workload(self, profiler_prefix, exec_key, devices):
        target = backend.target.Target.current()
        # query cache
        tmp_key = next(iter(self._attrs["op_instance"].keys()))
        tmp_op = self._attrs["op_instance"][tmp_key]
        exec_entry_sha1 = sha1(exec_key.encode("utf-8")).hexdigest()
        split_k = 1 if self._attrs["split_k"] is None else self._attrs["split_k"]
        query = Conv3dQueryEntry(
            dtype_a=tmp_op.A.element.value,
            dtype_b=tmp_op.B.element.value,
            dtype_c=tmp_op.C.element.value,
            dtype_acc=tmp_op.tile_description.math_instruction.element_accumulator.value,
            major_a=tmp_op.A.layout.value,
            major_b=tmp_op.B.layout.value,
            major_c=tmp_op.C.layout.value,
            kd=self._attrs["KD"],
            kh=self._attrs["KH"],
            kw=self._attrs["KW"],
            co=self._attrs["CO"],
            stride_d=self._attrs["stride"][0],
            stride_h=self._attrs["stride"][1],
            stride_w=self._attrs["stride"][2],
            pad_d=self._attrs["pad"][0],
            pad_h=self._attrs["pad"][1],
            pad_w=self._attrs["pad"][2],
            dilate_d=self._attrs["dilate"][0],
            dilate_h=self._attrs["dilate"][1],
            dilate_w=self._attrs["dilate"][2],
            op_type=self._attrs["op"],
            device=target._arch,
            epilogue=tmp_op.epilogue_functor.value,
            split_k=split_k,
            exec_entry_sha1=exec_entry_sha1,
        )
        cache_value = target.query_profile_cache("conv3d", query.__dict__)
        if cache_value is not None and not target.force_profile():
            _LOGGER.info("Load profiling result from cache.")
            return cache_value
        if target.use_dummy_profiling_results():
            op_type = self._attrs["op"]
            raise Exception(
                "This is a CI run but we could not find the following cache ",
                f"available on device {target._arch}\n",
                f"{op_type} {exec_entry_sha1}.\n",
                "To bypass, you need to make it available in the db table.",
            )

        profiler_filename = get_profiler_filename(self._attrs, "conv3d")
        runner = backend.profiler_runner.Runner(devices, self._attrs["name"])
        x_shape = self._invert_exec_key(exec_key)
        command = self._gen_profile_cmd(profiler_prefix, profiler_filename, x_shape)
        runner.push(profiler_filename, command)

        runner.join()
        result = runner.pull()
        if len(result) == 0:
            raise RuntimeError(
                "Profile workload: " f"{exec_key}" " failed. " f"Results: {result}."
            )
<<<<<<< HEAD
        out = min(result, key=lambda x: x[1].duration)
        best_algo = out[0]
=======
        out = min(result, key=itemgetter(1))
        best_algo = out[1].op_config
>>>>>>> 116bae51
        workspace = out[1].workspace
        ## cache
        cache_record = Conv3dRecordEntry(
            exec_entry=exec_key,
            exec_entry_sha1=exec_entry_sha1,
            dtype_a=tmp_op.A.element.value,
            dtype_b=tmp_op.B.element.value,
            dtype_c=tmp_op.C.element.value,
            dtype_acc=tmp_op.tile_description.math_instruction.element_accumulator.value,
            major_a=tmp_op.A.layout.value,
            major_b=tmp_op.B.layout.value,
            major_c=tmp_op.C.layout.value,
            kd=self._attrs["KD"],
            kh=self._attrs["KH"],
            kw=self._attrs["KW"],
            co=self._attrs["CO"],
            stride_d=self._attrs["stride"][0],
            stride_h=self._attrs["stride"][1],
            stride_w=self._attrs["stride"][2],
            pad_d=self._attrs["pad"][0],
            pad_h=self._attrs["pad"][1],
            pad_w=self._attrs["pad"][2],
            dilate_d=self._attrs["dilate"][0],
            dilate_h=self._attrs["dilate"][1],
            dilate_w=self._attrs["dilate"][2],
            op_type=self._attrs["op"],
            epilogue=tmp_op.epilogue_functor.value,
            device=target._arch,
            algo=best_algo,
            workspace=workspace,
            split_k=split_k,  # todo add into profile
        )
        Target.current().insert_profile_cache("conv3d", cache_record.__dict__)
        return (best_algo, workspace)

    def _has_dynamic_input_dims(self):
        for input_tensor in self._attrs["inputs"]:
            for dim in input_tensor._attrs["shape"]:
                if not isinstance(dim, IntImm):
                    return True
        return False

    def profile(
        self,
        workdir="./",
        devices=None,
        dynamic_profiling_strategy=DynamicProfileStrategy.HINTS,
    ):
        if devices is None:
            devices = [0]
        self._profile_static(workdir, devices)

        if self._has_dynamic_input_dims():
            if dynamic_profiling_strategy != DynamicProfileStrategy.HINTS:
                raise NotImplementedError(
                    "conv3d only supports HINTS dynamic profiling strategy for now! Current strategy: {}".format(
                        dynamic_profiling_strategy
                    )
                )
            self._profile_dynamic_dim(workdir)

    def _profile_static(self, workdir, devices):
        """Profiles with static shapes."""

        workloads = list(self._attrs["exec_path"].keys())
        profiler_prefix = os.path.join(workdir, "profiler", self._attrs["op"])
        if "op_instance" not in self._attrs:
            target = backend.target.Target.current()
            # init candidate ops
            func_key = "{target}.{op}.config".format(
                target=target.name(), op=self._attrs["op"]
            )
            func = registry.get(func_key)
            func(self._attrs, dtype=self._attrs["inputs"][0]._attrs["dtype"])

        for wkl in workloads:
            _LOGGER.info(
                "Profile: {name}: {wkl}".format(name=self._attrs["name"], wkl=wkl),
            )
            target = backend.target.Target.current()
            # if in CI just choose minimal configs
            # workspace is a hack just provides 102400 Byte
            if target.use_dummy_profiling_results():
                algo = target.select_minimal_algo(
                    list(self._attrs["op_instance"].keys())
                )
                _LOGGER.info(f"Select minimal algo {algo} for CI")
                self._attrs["exec_path"][wkl] = algo
                self._attrs["workspace"] = 102400
            elif self._attrs["exec_path"][wkl] == "":
                best_algo, workspace = self._profile_single_workload(
                    profiler_prefix, wkl, devices
                )
                self._attrs["exec_path"][wkl] = best_algo
                self._attrs["workspace"] = max(self._attrs["workspace"], workspace)

    def _profile_dynamic_dim(self, workdir):
        """Profiles with dynamic shapes."""

        profiler_prefix = os.path.join(workdir, "profiler", self._attrs["op"])
        runner = backend.profiler_runner.Runner([0], self._attrs["name"])
        # extract dynamic dim from exec_path
        if len(self._attrs["exec_path"]) <= 1:
            return
        if len(set(self._attrs["exec_path"].values())) <= 1:
            # all exec paths point to the same algo
            return

        def _extract_dynamic_dim(exec_keys):
            _LOGGER.info("ONLY SUPPORT DYNAMIC BATCH (dim0)!")
            var_dims = [[], [], [], [], []]
            for key in exec_keys:
                dims = self._invert_exec_key(key)
                for i, v in enumerate(dims):
                    var_dims[i].append(v)
            return var_dims

        dims = _extract_dynamic_dim(self._attrs["exec_path"].keys())
        dim1 = dims[1][0]
        dim2 = dims[2][0]
        dim3 = dims[3][0]
        dim4 = dims[4][0]
        algos = list(self._attrs["exec_path"].values())
        # generate region
        regions = []  # lb, ub, lb_algos, ub_algos
        for i in range(len(dims[0]) - 1):
            regions.append([dims[0][i], dims[0][i + 1], algos[i], algos[i + 1]])
        # for each region,
        #   binary search to find cutting point
        #   generate new exec
        special_cases = OrderedDict()
        new_exec_paths = OrderedDict()
        for lb, ub, lb_algo, ub_algo in regions:
            mid = (lb + ub) // 2
            origin_lb = lb
            origin_ub = ub
            last_mid = mid
            while mid > lb and mid < ub:
                mid = (lb + ub) // 2
                mid_shape = [mid, dim1, dim2, dim3, dim4]
                _LOGGER.info(
                    "current: lb_algo: {lb_algo}, LB:{lb} MID:{mid} UB:{ub}".format(
                        lb_algo=lb_algo, lb=lb, mid=mid, ub=ub
                    ),
                )

                # run the profiler binary with all ops on the mid_shape
                # and fetch the results only for the lb_algo and ub_algo
                profiler_filename = get_profiler_filename(self._attrs, "conv3d")
                profiler_cmd = self._gen_profile_cmd(
                    profiler_prefix, profiler_filename, mid_shape
                )
                runner.push(
                    idx=profiler_filename,
                    cmd=profiler_cmd,
                    return_ops=[str(lb_algo), str(ub_algo)],
                )
                runner.join()
                result = runner.pull()
                result_dict = {res.op_config: res for res in result[0][1]}

                assert len(result_dict) >= 1
                # if there is only one result, assume ub algo failed.
                if len(result_dict) == 1:
                    assert str(ub_algo) not in result_dict
                    # last_lb = lb
                    lb = mid + 1
                # if there are two result, compare to decide new lb/ub
                else:
                    lb_time = result_dict[str(lb_algo)].duration
                    ub_time = result_dict[str(ub_algo)].duration
                    if lb_time < ub_time:
                        # lb algo can work with larger batch
                        # last_lb = lb
                        lb = mid + 1
                    else:
                        # ub algo can work with smaller batch
                        # last_ub = ub
                        ub = mid - 1
                last_mid = mid
                mid = (lb + ub) // 2
            lo_region_key = self._gen_dyn_exec_key(
                origin_lb, last_mid, dim1, dim2, dim3, dim4
            )
            up_region_key = self._gen_dyn_exec_key(
                last_mid, origin_ub, dim1, dim2, dim3, dim4
            )
            new_exec_paths[lo_region_key] = lb_algo
            new_exec_paths[up_region_key] = ub_algo
            # find special cases
            # This code is kept in case need fully tested dynamic code
            # So far I find binary search works well.
            # def _find_special_case(lb, ub, algo):
            #     for i in range(lb + 1, ub + 1):
            #         x_shape = [i, dim1, dim2, dim3, dim4]
            #         cmd = self._gen_profile_cmd(profiler_prefix, str(algo), x_shape)
            #         runner.push(0, cmd)
            #         runner.join()
            #         out = runner.pull()
            #         if len(out) == 0:
            #             _LOGGER.info(Find specail case: batch=%d" % i)
            #             algo = self._profile_single_workload(profiler_prefix, x_shape, [0])
            #             special_cases[self._gen_exec_key(x_shape)] = algo

            # _LOGGER.info(
            #     "Searching for specail cases between [{lb}, {ub}]".format(lb=origin_lb,
            #         ub=last_mid))
            # _find_special_case(origin_lb, last_mid, lb_algo)
            # _LOGGER.info(
            #     "Searching for specail cases between [{lb}, {ub}]".format(lb=last_mid + 1,
            #         ub=origin_ub))
            # _find_special_case(last_mid, origin_ub, ub_algo)
        special_cases.update(new_exec_paths)
        self._attrs["exec_path"] = special_cases

    def gen_function(self) -> str:
        target = backend.target.Target.current()
        op_name = self._attrs["op"]
        func_key = "{target}.{op}.gen_function".format(target=target.name(), op=op_name)
        func = registry.get(func_key)
        return func(
            self._attrs,
            self.exec_cond_template,
            self.shape_eval_template,
            self.shape_save_template,
        )<|MERGE_RESOLUTION|>--- conflicted
+++ resolved
@@ -472,12 +472,22 @@
                 f"{op_type} {exec_entry_sha1}.\n",
                 "To bypass, you need to make it available in the db table.",
             )
-
-        profiler_filename = get_profiler_filename(self._attrs, "conv3d")
-        runner = backend.profiler_runner.Runner(devices, self._attrs["name"])
-        x_shape = self._invert_exec_key(exec_key)
-        command = self._gen_profile_cmd(profiler_prefix, profiler_filename, x_shape)
-        runner.push(profiler_filename, command)
+        if target.name() == "rocm":
+            op_type = self._attrs["op"]
+            all_op_names = list(self._attrs["op_instance"].keys())
+            for op_name in all_op_names:
+                runner = backend.profiler_runner.Runner(
+                    devices, self._attrs["name"], timeout=180
+                )
+                x_shape = self._invert_exec_key(exec_key)
+                command = self._gen_profile_cmd(profiler_prefix, op_name, x_shape)
+                runner.push(op_name, command)
+        else:
+            profiler_filename = get_profiler_filename(self._attrs, "conv3d")
+            runner = backend.profiler_runner.Runner(devices, self._attrs["name"])
+            x_shape = self._invert_exec_key(exec_key)
+            command = self._gen_profile_cmd(profiler_prefix, profiler_filename, x_shape)
+            runner.push(profiler_filename, command)
 
         runner.join()
         result = runner.pull()
@@ -485,13 +495,8 @@
             raise RuntimeError(
                 "Profile workload: " f"{exec_key}" " failed. " f"Results: {result}."
             )
-<<<<<<< HEAD
         out = min(result, key=lambda x: x[1].duration)
         best_algo = out[0]
-=======
-        out = min(result, key=itemgetter(1))
-        best_algo = out[1].op_config
->>>>>>> 116bae51
         workspace = out[1].workspace
         ## cache
         cache_record = Conv3dRecordEntry(
