--- conflicted
+++ resolved
@@ -21,12 +21,8 @@
 import re
 from collections import OrderedDict
 from hashlib import sha1
-<<<<<<< HEAD
-from typing import Any, Dict, List
-=======
 from operator import itemgetter
 from typing import Any, Dict, List, Tuple, Union
->>>>>>> c3122720
 
 import jinja2
 
@@ -564,8 +560,6 @@
             out = min(result, key=lambda x: x[1].duration)
             best_algo = out[0]
         else:
-            from operator import itemgetter
-
             out = min(result, key=itemgetter(1))
             best_algo = out[1].op_config
         workspace = out[1].workspace
