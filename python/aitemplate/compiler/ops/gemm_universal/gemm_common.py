#  Copyright (c) Meta Platforms, Inc. and affiliates.
#
#  Licensed under the Apache License, Version 2.0 (the "License");
#  you may not use this file except in compliance with the License.
#  You may obtain a copy of the License at
#
#      http://www.apache.org/licenses/LICENSE-2.0
#
#  Unless required by applicable law or agreed to in writing, software
#  distributed under the License is distributed on an "AS IS" BASIS,
#  WITHOUT WARRANTIES OR CONDITIONS OF ANY KIND, either express or implied.
#  See the License for the specific language governing permissions and
#  limitations under the License.
#
"""
Common functions/classes for GEMM ops
"""
import itertools
import math
import os
import re
from collections import OrderedDict
from dataclasses import dataclass
from enum import Enum
from hashlib import sha1
from operator import itemgetter
from typing import Any, Dict, List, Union

import jinja2

from aitemplate.backend.profiler_runner import ProfileResult

from .... import backend
from ....backend import registry
from ....utils import logger
from ....utils.alignment import find_max_alignment
from ...base import DynamicProfileStrategy, ExecItem, IntImm, IntVar, Operator, Tensor
from ...tensor_accessor import TensorAccessor
from .cache_entry import GemmQueryEntry, GemmRecordEntry

# pylint: disable=C0103,R1711,W0102,W0221,E1120


def split_k_result_getter(result):
    return result[1].duration


EXEC_COND_TEMPLATE = jinja2.Template(
    """
{{indent}}if ({{cond}}) {
{{indent}}  {{program}}
{{indent}}}
"""
)


class Source(Enum):
    INPUT = 1
    OUTPUT = 2


@dataclass
class DimInfo:
    """Class to record dimension info."""

    def __init__(
        self,
        source: Source,
        tensor_idx: int,
        dim_idx: Union[int, List[int]],
        placeholder: bool = False,
    ):
        """
        source:
            Source.INPUT or Source.OUTPUT
        tensor_idx:
            Depending on source, extract info from inputs[tensor_idx] or outputs[tensor_idx]
        dim_idx:
            Extract shape from inputs/outputs[tensor_idx][dim_idx]
        placeholder:
            If True, the diminfo might not be accurate in compile time, just a placeholder to be filled afterwards
            This is useful to handle issue such as broadcasting which B might not be exact.
        """
        self.source = source
        self.tensor_idx = tensor_idx
        if isinstance(dim_idx, int):
            dim_idx = [dim_idx]
        self.dim_idx = dim_idx
        self.placeholder = placeholder

    source: Source
    tensor_idx: int
    dim_idx: List[int]
    placeholder: bool


def extract_shape_from_accessor(func_attrs, source: Source, idx: int):
    if source == Source.INPUT:
        if "input_accessors" in func_attrs:
            return func_attrs["input_accessors"][idx].original_shapes
        return func_attrs["inputs"][idx].shape()
    elif source == Source.OUTPUT:
        if "output_accessors" in func_attrs:
            return func_attrs["output_accessors"][idx].original_shapes
        return func_attrs["outputs"][idx].shape()
    else:
        raise RuntimeError(f"Unknown source, got {source}")


def create_input_batch_diminfo(input_shapes, batch_dims, output_batch):
    """
    Create inputs' batch diminfo.
    Provided input_shapes and the corresponding batch_dims, this function
    returns a list of batch's DimInfo of the inputs.

    input_shapes:
        A list of input shapes.
    batch_dims:
        The batch dimension for the corresponding input_shapes.
        If length of corresponding input's shape is less than 2, neglected.
    output_batch:
        The batch size for output.
    """
    assert len(input_shapes) == len(batch_dims)

    batch_diminfo = []
    for idx, input_shape in enumerate(input_shapes):
        if len(input_shape) > 2:
            batch_diminfo.append(
                DimInfo(
                    Source.INPUT,
                    tensor_idx=idx,
                    dim_idx=batch_dims[idx],
                    placeholder=input_shape[batch_dims[idx]] != output_batch,
                )
            )
    return batch_diminfo


def group_gemm_inverse_key_func(key):
    m_pattern = re.compile(r"GROUP_\d+_M\s*==\s*(\d+)")
    all_m = re.findall(m_pattern, key)
    n_pattern = re.compile(r"GROUP_\d+_N\s*==\s*(\d+)")
    all_n = re.findall(n_pattern, key)
    k_pattern = re.compile(r"GROUP_\d+_K\s*==\s*(\d+)")
    all_k = re.findall(k_pattern, key)
    assert len(all_m) == len(all_n) == len(all_n)
    return (all_m, all_n, all_k)


def gemm_inverse_key_func(key):
    tmp = re.findall(r"(\d+)", key)
    return [int(x) for x in tmp]


def default_align_ab(a, b):
    ab = math.gcd(a, b)
    if ab % 8 == 0:
        return 8
    if ab % 4 == 0:
        return 4
    if ab % 2 == 0:
        return 2
    return 1


def _to_list(elem):
    if isinstance(elem, tuple):
        return list(elem)
    else:
        return [elem]


class gemm(Operator):
    """Base gemm operators"""

    def __init__(
        self,
    ):
        super().__init__()
        self._attrs["op"] = "gemm"
        self._attrs["has_profiler"] = True
        self._attrs["f_ab_alignment"] = None
        self._attrs["epilogue_alignment"] = 1
        self._attrs["epilogue"] = "LinearCombination"
        self._attrs["workspace"] = 0
        self._attrs["split_k"] = 1
        self._attrs["num_sources"] = 0
        self._attrs["alpha"] = 1.0
        self._attrs["permute_shape"] = ""
        self.exec_cond_template = EXEC_COND_TEMPLATE

    def _extract_epilogue_alignment(
        self, output_shape: List[Any], dynamic_profiling_strategy=None
    ) -> None:
        epilogue_dim = output_shape[-1]
        if isinstance(epilogue_dim, int):
            shape = epilogue_dim
        elif not isinstance(epilogue_dim, IntImm):
            # The alignment inferred here will be set to 1 during codegen.
            if dynamic_profiling_strategy is None:
                return
            elif dynamic_profiling_strategy == DynamicProfileStrategy.MAX:
                shape = epilogue_dim.upper_bound()
            elif dynamic_profiling_strategy == DynamicProfileStrategy.MIN:
                shape = epilogue_dim.lower_bound()
            else:
                raise RuntimeError(
                    f"Unsupported dynamic profiling strategy: {dynamic_profiling_strategy}"
                )
        else:
            shape = epilogue_dim._attrs["values"][0]

        self._attrs["epilogue_alignment"] = find_max_alignment(shape)
        return

    def _infer_shapes(self, a: Tensor, b: Tensor):
        raise NotImplementedError("_infer_shapes() is not implemented!")

    def _gen_exec_key(self, name_value_mapping):
        key_strs = []
        for name, values in name_value_mapping.items():
            if len(values) == 1:
                key_strs.append(f"{name} == {values[0]}")
            elif len(values) > 1:
                key_strs.append(f"{name} >= {values[0]} && {name} <= {values[-1]}")
            else:
                raise RuntimeError("Gemm input has empty dim values: {}".format(values))
        return " && ".join(key_strs)

    def _extract_dims(self, for_profiling: bool = False) -> Dict[str, List[DimInfo]]:
        """Extracts a mapping between dim names and a list of DimInfo.
        This function will be used in gemm shape inference, gemm padding graph
        transformation, gemm profiling, etc.

        All subclasses must implement this API.

        An example result from gemm_rcr:
        {
            "M": [
                DimInfo(source=INPUT, tensor_idx=0, dim_idx=0),
                DimInfo(source=OUTPUT, tensor_idx=0, dim_idx=0),
            ],
            "K": [
                DimInfo(source=INPUT, tensor_idx=0, dim_idx=1),
                DimInfo(source=INPUT, tensor_idx=1, dim_idx=1),
            ],
            "N": [
                DimInfo(source=INPUT, tensor_idx=1, dim_idx=0),
                DimInfo(source=OUTPUT, tensor_idx=0, dim_idx=1),
            ],
        }


        Parameters
        ----------
        for_profiling: bool
            Whether this function is used for generating profiling source codes.
            If yes, some DimInfo are simplified. e.g. For gemm, we treat all tensors
            as 2d.
        """

        raise NotImplementedError("extract_dims() is not implemented!")

    def _extract_exec_path(self, dynamic_profiling_strategy):
        """Extracts profiling keys and execution conditions for a given dynamic_profiling_strategy.
        This function fills in self._attrs["exec_path"].
        Keys are "exec_key"s, and are used for profiling.
        Values are ItemValues, where "profiling_key" fields are the same as the corresponding keys,
        "exec_cond" fields specify dynamic ranges, and "algo" fields are empty for now.

        e.g. for gemm_rrr, input1=[m, k], input2=[k, n]
        m = 1, k = 128, n = 256.
        self._attrs["exec_path"] = {
            "M==1 && K==128 && N==256" : ItemValue(
                profiling_key="M==1 && K==128 && N==256",
                exec_cond="M==1 && K==128 && N==256",
                algo="",
            )
        }

        e.g. for gemm_rrr, input1=[dynamic_m, k], input2=[k, n]
        dynamic_m >= 1 and dynamic_m <= 1024, dynamic_profiling_strategy = MAX,
        k = 128, n = 256.
        self._attrs["exec_path"] = {
            "M==1024 && K==128 && N==256" : ItemValue(
                profiling_key="M==1024 && K==128 && N==256",
                exec_cond="M>=1 && M<=1024 && K==128 && N==256",
                algo="",
            )
        }

        Parameters
        ----------
        dynamic_profiling_strategy : DynamicProfileStrategy
            See comments for DynamicProfileStrategy.
        """

        dim_info_dict: Dict[str, List[DimInfo]] = self._extract_dims()
        dim_dict: Dict[str, IntVar] = {}
        for name, dim_infos in dim_info_dict.items():
            dim_info = None
            for d in dim_infos:
                if d.placeholder:
                    continue

                if dim_info is None:
                    dim_info = d
                elif d.source == Source.INPUT:
                    # input should have priority.
                    dim_info = d
            assert dim_info is not None, f"Couldn't find valid dim info for dim {name}"

            tensor_list = (
                self._attrs["inputs"]
                if dim_info.source == Source.INPUT
                else self._attrs["outputs"]
            )
            if dim_info.source == Source.INPUT and "input_accessors" in self._attrs:
                dim_dict[name] = _to_list(
                    itemgetter(*(dim_info.dim_idx))(
                        self._attrs["input_accessors"][
                            dim_info.tensor_idx
                        ].original_shapes
                    )
                )
            elif dim_info.source == Source.OUTPUT and "output_accessors" in self._attrs:
                dim_dict[name] = _to_list(
                    itemgetter(*(dim_info.dim_idx))(
                        self._attrs["output_accessors"][
                            dim_info.tensor_idx
                        ].original_shapes
                    )
                )
            else:
                dim_dict[name] = _to_list(
                    itemgetter(*(dim_info.dim_idx))(
                        tensor_list[dim_info.tensor_idx]._attrs["shape"]
                    )
                )
        shape_values_dict = {}
        for name, dims in dim_dict.items():
            min_value = math.prod([dim.lower_bound() for dim in dims])
            max_value = math.prod([dim.upper_bound() for dim in dims])
            shape_values_dict[name] = sorted({min_value, max_value})

        self._attrs["exec_path"] = OrderedDict()
        if dynamic_profiling_strategy == DynamicProfileStrategy.MAX:
            max_values = {
                name: [max(shape_values)]
                for name, shape_values in shape_values_dict.items()
            }
            exec_item = ExecItem(
                profiling_key=self._gen_exec_key(max_values),
                exec_cond=self._gen_exec_key(shape_values_dict),
                algo="",
            )
            self._attrs["exec_path"][exec_item.profiling_key] = exec_item
        elif dynamic_profiling_strategy == DynamicProfileStrategy.MIN:
            min_values = {
                name: [min(shape_values)]
                for name, shape_values in shape_values_dict.items()
            }
            exec_item = ExecItem(
                profiling_key=self._gen_exec_key(min_values),
                exec_cond=self._gen_exec_key(shape_values_dict),
                algo="",
            )
            self._attrs["exec_path"][exec_item.profiling_key] = exec_item
        else:
            raise NotImplementedError(
                "Gemm only supports MIN or MAX dynamic profiling! "
                "Current dynamic_profiling_strategy: {}".format(
                    dynamic_profiling_strategy
                )
            )

    def _get_profiler_filename(self):
        """
        generate a filename for a profiler that benchmarks multiple GEMM instances
        """
        target = backend.target.Target.current()
        op_type = self._attrs["op"]
        all_op_names = list(self._attrs["op_instance"].keys())
        encoded_str = sha1((";".join(all_op_names)).encode("utf-8")).hexdigest()
        # we don't use cache
        if target.use_dummy_profiling_results():
            return f"{op_type}_{encoded_str}"
        else:
            cache_ver = target.get_profile_cache_version("gemm")
            return f"{op_type}_{encoded_str}_{cache_ver}"

    def _should_build_profiler(
        self, workloads: List[str], new_op_instance: OrderedDict
    ):
        """
        Check if we should build profilers. If we have a cached
        entry for this gemm instance, we update this gemm op's
        relevant attributes with the cached result and return False.
        """
        target = backend.target.Target.current()

        build_profiler = True
        # Now, let's query if all of our workloads have cache entries. If that
        # is the case, it is safely to skip generating and building profilers.
        if not target.use_dummy_profiling_results():
            tmp_key = next(iter(new_op_instance.keys()))
            tmp_op = new_op_instance[tmp_key]
            build_profiler = False
            for wkl in workloads:
                exec_entry_sha1 = sha1(wkl.encode("utf-8")).hexdigest()
                query = GemmQueryEntry(
                    dtype_a=tmp_op.A.element.value,
                    dtype_b=tmp_op.B.element.value,
                    dtype_c=tmp_op.C.element.value,
                    dtype_acc=tmp_op.accumulator_type().value,
                    major_a=tmp_op.A.layout.value,
                    major_b=tmp_op.B.layout.value,
                    major_c=tmp_op.C.layout.value,
                    op_type=self._attrs["op"],
                    device=target._arch,
                    epilogue=tmp_op.epilogue_functor.value,
                    exec_entry_sha1=exec_entry_sha1,
                    pshape=self._attrs["permute_shape"],
                )
                cache_value = target.query_profile_cache("gemm", query.__dict__)
                if cache_value is not None and not target.force_profile():
                    logger.info(
                        __name__,
                        f'Load profiling result for {self._attrs["name"]} '
                        f"from cache: {cache_value}",
                    )
                    best_algo, workspace, split_k = cache_value
                    self._attrs["exec_path"][wkl].algo = best_algo
                    self._attrs["workspace"] = max(self._attrs["workspace"], workspace)
                    self._attrs["split_k"] = split_k
                else:
                    # cache miss - we will have to generate and build profilers
                    build_profiler = True
        return build_profiler

    def gen_profiler(
        self, workdir: str = None, dynamic_profiling_strategy=DynamicProfileStrategy.MAX
    ) -> None:
        """Generate profilers for this gemm op.

        Parameters
        ----------
        workdir : str, optional
            Output dir of profilers, by default None
        dynamic_profiling_strategy: DynamicProfileStrategy, optional
            A dynamic profiling strategy, used to filter generated profiles at compile time.
            See also: :func:`~aitemplate.compiler.transform.profile.profile`
        """
        target = backend.target.Target.current()
        # init candidate ops
        func_key = "{target}.{op}.config".format(
            target=target.name(), op=self._attrs["op"]
        )
        func = registry.get(func_key)
        func(self._attrs)

        # init exec path
        self._extract_exec_path(dynamic_profiling_strategy)
        # init compile-time filter
        workloads = list(self._attrs["exec_path"].keys())
        ab_alignments = sorted({self._get_ab_alignment(wkl) for wkl in workloads})
        assert 1 == len(
            ab_alignments
        ), f"ab_alignments should be the same among all workloads, got {ab_alignments=}"
        func_key = "{target}.{op}.filter".format(
            target=target.name(), op=self._attrs["op"]
        )

        # Update epilogue alignment here because it may be different depending on the profiling strategy.
        # Note that this alignment is only used in profiling and will be updated
        # during the final codegen.
        # gemm_permute ops have special output alignment rules, skip here.
        if "layout" not in self._attrs:
            output_shape = self._attrs["output_accessors"][0].original_shapes
            self._extract_epilogue_alignment(output_shape, dynamic_profiling_strategy)

        filter_func = registry.get(func_key)
        # run compile-time filter
        new_op_instance = OrderedDict(
            {
                k: v
                for k, v in self._attrs["op_instance"].items()
                if filter_func(k, self._attrs, ab_alignments[0])
            }
        )
        logger.debug(
            __name__,
            f"Filtered profiler kernels for {self._attrs['op']}: reduced the "
            f"number of generated kernels from {len(self._attrs['op_instance'])} "
            f"to {len(new_op_instance)}",
        )
        self._attrs["op_instance"] = new_op_instance

        build_profiler = self._should_build_profiler(workloads, new_op_instance)
        if build_profiler:
            # generate profiler
            func_key = "{target}.{op}.gen_profiler".format(
                target=target.name(), op=self._attrs["op"]
            )
            func = registry.get(func_key)
<<<<<<< HEAD
            if target.name() == "rocm":
                return func(
                    self._attrs,
                    workdir,
                    self._extract_dims(for_profiling=True),
                )
=======
>>>>>>> 69c9a61c
            profiler_filename = self._get_profiler_filename()
            logger.info(__name__, f"generating {profiler_filename=}")
            return func(
                self._attrs,
                workdir,
                profiler_filename,
                self._extract_dims(for_profiling=True),
            )

    def _gen_profile_cmd(
        self, profiler_prefix, profiler_filename, exec_key, fbuild_cmd
    ):
        exe_path = os.path.join(profiler_prefix, profiler_filename)
        if not os.access(exe_path, os.X_OK):
            raise RuntimeError("Profiler %s is not executable" % exe_path)
        cmd_args = fbuild_cmd(exec_key)
        cmd = [exe_path]
        # mnk
        cmd.extend(cmd_args)
        command = [str(x) for x in cmd]
        # profiling gemm/bmm_permute with layout and shape for ROCM
        if self._attrs.get("shape") is not None:
            if backend.target.Target.current().name() == "rocm":
                for x in self._attrs["shape"]:
                    command.append(str(x))
        return command

    def _split_k_search_space(self, M, N, K):
        """Get split_k search range = [1] by default"""
        space = [1]
        # skip split-k search for rocm
        if backend.target.Target.current().name() == "rocm":
            return set(space)
        factor = K // max(M, N)
        low_range = max(1, factor // 4)
        high_range = min(factor, 32)
        if low_range == 1:
            low_range += 1
        space += list(range(low_range, high_range, 2))
        logger.debug(
            __name__,
            f"profiling split-k for gemm instance M={M}, N={N}, K={K} in {set(space)}",
        )
        return set(space)

    def _get_ab_alignment(self, exec_key):
        if self._attrs["op"].startswith("group_gemm"):
            all_m, all_n, all_k = group_gemm_inverse_key_func(exec_key)
            all_ab_alignments = [
                self._attrs["f_ab_alignment"](int(m), int(n), int(k))
                for m, n, k in zip(all_m, all_n, all_k)
            ]
            ab_alignment = min(all_ab_alignments)
        else:
            # exec_key may contain batch dimension, which we don't care here
            m, n, k = gemm_inverse_key_func(exec_key)[-3:]
            ab_alignment = self._attrs["f_ab_alignment"](m, n, k)
            # FIXME: for dtype != float16
            if ab_alignment == 1:
                raise RuntimeError(
                    "A / B alignment == 1 is not supported! " f"m: {m}, n: {n}, k: {k}."
                )
        return ab_alignment

    def _profile_single_workload(self, profiler_prefix, exec_key, profiler_runner):
        """
        Schedule profilers for given profiler path and gemm shape (exec_key)
        or get the result from cache
        or use dummy result in CI
        """
        target = backend.target.Target.current()
        tmp_key = next(iter(self._attrs["op_instance"].keys()))
        tmp_op = self._attrs["op_instance"][tmp_key]
        exec_entry_sha1 = sha1(exec_key.encode("utf-8")).hexdigest()
        split_k = 1 if self._attrs["split_k"] is None else self._attrs["split_k"]
        # Because we call gen_profiler to generate and compile all profilers
        # before running any of them, we won't be able to update the exec_path
        # in gen_profiler even if two gemms have the same problem size (assume that
        # we don't have a cache entry for this problem size). Consequently,
        # we still need to query the cache here to ensure we won't re-profile
        # the second gemm with the same problem size. Note that if we already
        # have a cache entry for the problem size before gen_profiler, we will
        # setup exec_path correctly in gen_profiler, so we won't get here at all.
        query = GemmQueryEntry(
            dtype_a=tmp_op.A.element.value,
            dtype_b=tmp_op.B.element.value,
            dtype_c=tmp_op.C.element.value,
            dtype_acc=tmp_op.accumulator_type().value,
            major_a=tmp_op.A.layout.value,
            major_b=tmp_op.B.layout.value,
            major_c=tmp_op.C.layout.value,
            op_type=self._attrs["op"],
            device=target._arch,
            epilogue=tmp_op.epilogue_functor.value,
            exec_entry_sha1=exec_entry_sha1,
            pshape=self._attrs["permute_shape"],
        )
        cache_value = target.query_profile_cache("gemm", query.__dict__)
        if cache_value is not None and not target.force_profile():
            logger.debug(
                __name__,
                f'Load profiling result for {self._attrs["name"]} '
                f"from cache: {cache_value}",
            )
            self._attrs["exec_path"][exec_key].algo = cache_value[0]
            self._attrs["workspace"] = max(self._attrs["workspace"], cache_value[1])
            self._attrs["split_k"] = cache_value[2]
            return
        if target.use_dummy_profiling_results():
            op_type = self._attrs["op"]
            raise Exception(
                "This is a CI run but we could not find the following cache ",
                f"available on device {target._arch}\n",
                f"{op_type} {exec_entry_sha1}.\n",
                "To bypass, you need to make it available in the db table.",
            )
<<<<<<< HEAD
        if target.name() == "rocm":
            op_type = self._attrs["op"]
            all_op_names = list(self._attrs["op_instance"].keys())
            for op_name in all_op_names:

                def _gen_callback(split_k):
                    def process_result_callback(result, postprocessing_delegate):
                        postprocessing_delegate.add_instance(
                            (result, self._attrs, op_name, exec_key, split_k)
                        )

                    return process_result_callback

                command = self._gen_profile_cmd(profiler_prefix, op_name, exec_key)
                if self._attrs["op"].startswith("group_gemm") or self._attrs[
                    "op"
                ].startswith("bmm"):
                    profiler_runner.push(command, _gen_callback(split_k=1))
                else:
                    m, n, k = gemm_inverse_key_func(exec_key)[-3:]
                    if "split_k_hints" in self._attrs:
                        split_k_search_space = self._attrs["split_k_hints"]
                    else:
                        split_k_search_space = self._split_k_search_space(m, n, k)
                    for split_k in split_k_search_space:
                        gemm_command = command + [str(split_k)]
                        profiler_runner.push(gemm_command, _gen_callback(split_k))
        else:
            profiler_filename = self._get_profiler_filename()

            def _gen_callback(split_k):
                def process_result_callback(result, postprocessing_delegate):
                    postprocessing_delegate.add_instance(
                        (result, self._attrs, profiler_filename, exec_key, split_k)
                    )

                return process_result_callback

            command = self._gen_profile_cmd(
                profiler_prefix, profiler_filename, exec_key
            )

            if self._attrs["op"].startswith("group_gemm") or self._attrs[
                "op"
            ].startswith("bmm"):
                profiler_runner.push(command, _gen_callback(split_k=1))
            else:
                m, n, k = gemm_inverse_key_func(exec_key)[-3:]
                if "split_k_hints" in self._attrs:
                    split_k_search_space = self._attrs["split_k_hints"]
                else:
                    split_k_search_space = self._split_k_search_space(m, n, k)
                for split_k in split_k_search_space:
                    gemm_command = command + [str(split_k)]
                    profiler_runner.push(gemm_command, _gen_callback(split_k))
=======
        profiler_filename = self._get_profiler_filename()

        def _gen_callback(split_k):
            def process_result_callback(result, postprocessing_delegate):
                postprocessing_delegate.add_instance(
                    (result, self._attrs, profiler_filename, exec_key, split_k)
                )

            return process_result_callback

        command = self._gen_profile_cmd(profiler_prefix, profiler_filename, exec_key)

        if self._attrs["op"].startswith("group_gemm") or self._attrs["op"].startswith(
            "bmm"
        ):
            profiler_runner.push(command, _gen_callback(split_k=1))
        else:
            m, n, k = gemm_inverse_key_func(exec_key)[-3:]
            if "split_k_hints" in self._attrs:
                split_k_search_space = self._attrs["split_k_hints"]
            else:
                split_k_search_space = self._split_k_search_space(m, n, k)
            for split_k in split_k_search_space:
                gemm_command = command + [str(split_k)]
                profiler_runner.push(gemm_command, _gen_callback(split_k))
>>>>>>> 69c9a61c

    def profile(
        self,
        profiler_runner,
        workdir="./",
    ):
        """Selects the fastest kernel configurations.

        Parameters
        ----------
        profiler_runner: ProfilerRunner
            Profiler runner to schedule async profiler jobs,
        workdir : str
            Base dir to keep profiling source codes, by default "./"running on separate GPU devices concurrently
        """

        workloads = list(self._attrs["exec_path"].keys())
        profiler_prefix = os.path.join(workdir, "profiler", self._attrs["op"])
        if "op_instance" not in self._attrs:
            target = backend.target.Target.current()
            # init candidate ops
            func_key = "{target}.{op}.config".format(
                target=target.name(), op=self._attrs["op"]
            )
            func = registry.get(func_key)
            func(self._attrs)
        for wkl in workloads:
            logger.info(
                __name__,
                "Profile: {name}: {wkl}".format(name=self._attrs["name"], wkl=wkl),
            )
            target = backend.target.Target.current()
            # if in CI just choose minimal configs
            # workspace is a hack just provides 102400 Byte
            if target.use_dummy_profiling_results():
                algo = target.select_minimal_algo(
                    list(self._attrs["op_instance"].keys())
                )
                logger.info(__name__, f"Select minimal algo {algo} for CI")
                self._attrs["exec_path"][wkl].algo = algo
                self._attrs["workspace"] = 102400
            elif self._attrs["exec_path"][wkl].algo != "":
                # we have cached best algo
                return
            else:
                self._profile_single_workload(profiler_prefix, wkl, profiler_runner)

    def gen_function(self) -> str:
        """Generates the function code for the gemm op for the current target.

        Returns
        -------
        str
            C++ source code of the function
        """
        target = backend.target.Target.current()
        func_key = "{target}.{op}.gen_function".format(
            target=target.name(), op=self._attrs["op"]
        )
        func = registry.get(func_key)
        return func(
            self._attrs,
            self.exec_cond_template,
            self._extract_dims(),
        )

    def _signature(self) -> str:
        """Generate the unique signature of the gemm op.

        Returns
        -------
        str
            The unique signature of the gemm op.
        """
        op_name = self._attrs["op"] + ("split_" + str(self._attrs["split_k"]))
        signature = sha1(op_name.encode("utf-8")).hexdigest()
        return signature

    def _align_ab(self, a: Tensor, b: Tensor):
        return a, b

    def _sanity_check(self, a: Tensor, b: Tensor):
        a_shapes = a._attrs["shape"]
        if len(a_shapes) < 2:
            raise RuntimeError(
                "gemm operand A should have >= 2 dimensions! Current shape: {}.".format(
                    a_shapes
                )
            )
        b_shapes = b._attrs["shape"]
        if len(b_shapes) != 2:
            raise RuntimeError(
                "gemm operand B should have 2 dimensions! Current shape: {}.".format(
                    b_shapes
                )
            )

    def __call__(self, a: Tensor, b: Tensor) -> Tensor:
        """Call the gemm op.

        Parameters
        ----------
        a : Tensor
            Tensor with correct shape for the gemm operand A.
        b : Tensor
            Tensor with correct shape for the gemm operand B.

        Returns
        -------
        Tensor
            Output tensor for the gemm operation.
        """
        a, b = self._align_ab(a, b)
        self._attrs["inputs"] = [a, b]
        # TensorAccessor(b) is for bmm or rare cases of gemm where b is not constant weight
        self._attrs["input_accessors"] = [TensorAccessor(a), TensorAccessor(b)]
        self._set_depth()
        self._sanity_check(a, b)
        output_shape = self._infer_shapes(a, b)
        self._extract_epilogue_alignment(output_shape)
        output = Tensor(output_shape, src_ops={self})
        self._attrs["outputs"] = [output]
        self._attrs["output_accessors"] = [TensorAccessor(output)]
        return output


def _profiler_results_groupby_key(instance):
    return (
        instance[1]["name"],  # unique op name
        instance[2],  # profiler executable
        instance[3],  # profiler key (gemm shape)
    )


def _profiler_group_reduce_min_key(group):
    return group[0][1]  # elapsed runtime


class GemmProfilerPostprocessingDelegate:
    """
    Object which collects profiler results after profiler executables complete,
    updates profiler results cache and the gemm nodes' attrs after all profilers complete.
    """

    def __init__(self):
        """
        Initialize storage for profiler results
        Instance=(
            ProfileResult=(best_algo, elapsed_runtime, workspace),
            func_attrs,
            profiler_filename,
            exec_key,
            split_k,
        )
        """
        self._instances = []

    def add_instance(self, instance: ProfileResult):
        """
        As a profiler executable completes, collect the result
        """
        self._instances.append(instance)

    def postprocess_results(self):
        """
        When all profiler executables complete, find the best instance
        (min runtime per op name, profiler executable and exec_key (i.e. gemm shape mnk)
        across multiple split_k values)
        The best instance is cached, and written into corresponding gemm nodes in the graph
        """
        target = backend.target.Target.current()
        for _, group in itertools.groupby(
            self._instances,
            key=_profiler_results_groupby_key,
        ):
            min_runtime_results = min(group, key=_profiler_group_reduce_min_key)
            (
                (best_algo, runtime, workspace),
                func_attrs,
                profiler_filename,
                exec_key,
                split_k,
            ) = min_runtime_results
<<<<<<< HEAD
=======

>>>>>>> 69c9a61c
            func_attrs["exec_path"][exec_key].algo = best_algo
            func_attrs["workspace"] = max(func_attrs["workspace"], workspace)
            func_attrs["split_k"] = split_k

            logger.info(
                __name__,
                f"Profiler ({profiler_filename} {exec_key}) selected kernel: "
                f"{best_algo=} {workspace=} {split_k=}",
            )

            tmp_op = next(iter(func_attrs["op_instance"].values()))
            exec_entry_sha1 = sha1(exec_key.encode("utf-8")).hexdigest()
            cache_record = GemmRecordEntry(
                exec_entry=exec_key,
                exec_entry_sha1=exec_entry_sha1,
                dtype_a=tmp_op.A.element.value,
                dtype_b=tmp_op.B.element.value,
                dtype_c=tmp_op.C.element.value,
                dtype_acc=tmp_op.accumulator_type().value,
                major_a=tmp_op.A.layout.value,
                major_b=tmp_op.B.layout.value,
                major_c=tmp_op.C.layout.value,
                op_type=func_attrs["op"],
                epilogue=tmp_op.epilogue_functor.value,
                device=target._arch,
                algo=best_algo,
                workspace=workspace,
                split_k=split_k,
                pshape=func_attrs["permute_shape"],
            )
            try:
                target.insert_profile_cache("gemm", cache_record.__dict__)
            except Exception as e:
                logger.warning(__name__, e)<|MERGE_RESOLUTION|>--- conflicted
+++ resolved
@@ -504,15 +504,12 @@
                 target=target.name(), op=self._attrs["op"]
             )
             func = registry.get(func_key)
-<<<<<<< HEAD
             if target.name() == "rocm":
                 return func(
                     self._attrs,
                     workdir,
                     self._extract_dims(for_profiling=True),
                 )
-=======
->>>>>>> 69c9a61c
             profiler_filename = self._get_profiler_filename()
             logger.info(__name__, f"generating {profiler_filename=}")
             return func(
@@ -629,7 +626,6 @@
                 f"{op_type} {exec_entry_sha1}.\n",
                 "To bypass, you need to make it available in the db table.",
             )
-<<<<<<< HEAD
         if target.name() == "rocm":
             op_type = self._attrs["op"]
             all_op_names = list(self._attrs["op_instance"].keys())
@@ -685,34 +681,7 @@
                 for split_k in split_k_search_space:
                     gemm_command = command + [str(split_k)]
                     profiler_runner.push(gemm_command, _gen_callback(split_k))
-=======
-        profiler_filename = self._get_profiler_filename()
-
-        def _gen_callback(split_k):
-            def process_result_callback(result, postprocessing_delegate):
-                postprocessing_delegate.add_instance(
-                    (result, self._attrs, profiler_filename, exec_key, split_k)
-                )
-
-            return process_result_callback
-
-        command = self._gen_profile_cmd(profiler_prefix, profiler_filename, exec_key)
-
-        if self._attrs["op"].startswith("group_gemm") or self._attrs["op"].startswith(
-            "bmm"
-        ):
-            profiler_runner.push(command, _gen_callback(split_k=1))
-        else:
-            m, n, k = gemm_inverse_key_func(exec_key)[-3:]
-            if "split_k_hints" in self._attrs:
-                split_k_search_space = self._attrs["split_k_hints"]
-            else:
-                split_k_search_space = self._split_k_search_space(m, n, k)
-            for split_k in split_k_search_space:
-                gemm_command = command + [str(split_k)]
-                profiler_runner.push(gemm_command, _gen_callback(split_k))
->>>>>>> 69c9a61c
-
+                    
     def profile(
         self,
         profiler_runner,
@@ -895,10 +864,6 @@
                 exec_key,
                 split_k,
             ) = min_runtime_results
-<<<<<<< HEAD
-=======
-
->>>>>>> 69c9a61c
             func_attrs["exec_path"][exec_key].algo = best_algo
             func_attrs["workspace"] = max(func_attrs["workspace"], workspace)
             func_attrs["split_k"] = split_k
