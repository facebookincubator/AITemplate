#  Copyright (c) Meta Platforms, Inc. and affiliates.
#
#  Licensed under the Apache License, Version 2.0 (the "License");
#  you may not use this file except in compliance with the License.
#  You may obtain a copy of the License at
#
#      http://www.apache.org/licenses/LICENSE-2.0
#
#  Unless required by applicable law or agreed to in writing, software
#  distributed under the License is distributed on an "AS IS" BASIS,
#  WITHOUT WARRANTIES OR CONDITIONS OF ANY KIND, either express or implied.
#  See the License for the specific language governing permissions and
#  limitations under the License.
#
"""
Efficient nms.
"""
import itertools
import os
import re
from collections import OrderedDict
from operator import itemgetter
from typing import List

import jinja2

from ..... import backend
from .....backend import registry
from .....utils import logger, shape_utils
from ....base import IntImm, Operator, Tensor


# pylint: disable=C0103,W0221,W0102,W0223

# TODO: change to column last
SHAPE_FUNC_TEMPLATE = jinja2.Template(
    """
{{indent}}{{dtype}}BS = {{x_dim0}};
{{indent}}{{dtype}}NB = {{x_dim1}};
{{indent}}{{dtype}}NC = {{x_dim2}};
{{indent}}{{dtype}}SZ = {{x_dim3}};
{{indent}}{{dtype}}NO = BS;
{{indent}}{{dtype}}CO = {{nmsMaxOut}};
{{indent}}{{dtype}}HO = SZ;
"""
)

EXEC_KEY_TEMPLATE = jinja2.Template(
    """
num_batch == {{x_dim0}} && num_rois == {{x_dim1}} && num_classes == {{x_dim2}}
"""
)


class efficient_nms(Operator):
    r"""
    Performs non-maximum suppression (NMS) on the boxes according to their intersection-over-union (IoU).

    NMS iteratively removes lower scoring boxes which have an IoU greater than iou_threshold with another (higher scoring) box.

    Note: if multiple boxes have the exact same score and satisfy the IoU criterion with respect to a reference box, the selected box is not guaranteed to be the same for different backends.

     * :attr:`preNmsTop` identifies the maximum number of boxes to take.

     * :attr:`nmsMaxOut` identifies the maximum number of boxes to reserve after the operation.

     * :attr:`iouThreshold` identifies the intersection-over-union (IoU) threshold which is used to discards all overlapping boxes with IoU > iouThreshold.

     * :attr:`minBoxSize` identifies the minimum box size, if a box has size less than this value, it will be removed before the non-maximum suppression.

    Args:
        boxes (Tensor[N, 4])): boxes to perform NMS on. They
            are expected to be in ``(x1, y1, x2, y2)`` format with ``0 <= x1 < x2`` and
            ``0 <= y1 < y2``.
        scores (Tensor[N]): scores for each one of the boxes

    Returns:
        Tensor: int64 tensor with the indices of the elements that have been kept
        by NMS, sorted in decreasing order of scores
    """

    def __init__(
        self, preNmsTop=2000, nmsMaxOut=200, iouThreshold=0.5, minBoxSize=0
    ) -> None:
        """Initializes efficient_nms"""
        super().__init__()
        self._attrs["op"] = "efficient_nms"
        self._attrs["preNmsTop"] = preNmsTop
        self._attrs["nmsMaxOut"] = nmsMaxOut
        self._attrs["iouThreshold"] = iouThreshold
        self._attrs["minBoxSize"] = minBoxSize
        self._attrs["has_profiler"] = True
        self._attrs["workspace"] = 0
        self.exec_key_template = EXEC_KEY_TEMPLATE
        self.shape_eval_template = SHAPE_FUNC_TEMPLATE

    def _infer_shape(self, x: List[int], w: List[int]):
        """infer the output shape for nms op"""
        eval_func = self.shape_eval_template.render(
            indent="",
            dtype="",
            div="//",
            nmsMaxOut=self._attrs["nmsMaxOut"],
            x_dim0=x[0],
            x_dim1=x[1],
            x_dim2=x[2],
            x_dim3=x[3],
        )
        output = {}
        exec(eval_func, output)  # noqa: P204  # noqa: P204
        return [int(output["NO"]), int(output["CO"]), int(output["HO"])]

    def _infer_shapes(self, x: Tensor, w: Tensor):
        """infer the output shape for nms op"""
        x_shape_values = [var._attrs["values"] for var in x._attrs["shape"]]
        x_shapes = itertools.product(*x_shape_values)
        w_shape = [var._attrs["values"][0] for var in w._attrs["shape"]]
        self._attrs["KH"] = w_shape[0]
        self._attrs["KW"] = w_shape[1]
        # run infershape for each
        y_shapes = []
        for x_shape in x_shapes:
            y_shape = self._infer_shape(x_shape, w_shape)
            y_shapes.append(y_shape)

        def unique(vector):
            return sorted(set(vector))

        output_shape = [
            shape_utils.gen_int_var(unique([d[0] for d in y_shapes])),
            shape_utils.gen_int_var(unique([d[1] for d in y_shapes])),
            shape_utils.gen_int_var(unique([d[2] for d in y_shapes])),
        ]
        return output_shape

    def __call__(self, boxes: Tensor, scores: Tensor) -> Tensor:
        """Performs shape inference and returns an output tensor."""
        self._attrs["inputs"] = [boxes, scores]
        self._set_depth()
        self._extract_exec_path(boxes)
        output_shape = self._infer_shapes(boxes, scores)

        num_detections = Tensor(
            [output_shape[0], IntImm(1)], dtype="int64", src_ops={self}
        )
        detection_boxes = Tensor(output_shape, src_ops={self})
        detection_scores = Tensor(output_shape[:-1], src_ops={self})
        detection_classes = Tensor(output_shape[:-1], dtype="int64", src_ops={self})
        output = (num_detections, detection_boxes, detection_scores, detection_classes)
        self._attrs["outputs"] = [
            num_detections,
            detection_boxes,
            detection_scores,
            detection_classes,
        ]
        return output

    def _get_op_attributes(self):
        return {
            "iouThreshold": self._attrs["iouThreshold"],
            "minBoxSize": self._attrs["minBoxSize"],
            "nmsMaxOut": self._attrs["nmsMaxOut"],
            "preNmsTop": self._attrs["preNmsTop"],
        }

    def _gen_exec_key(self, shape):
        """rendering shape info"""
        return self.exec_key_template.render(
            x_dim0=shape[0],
            x_dim1=shape[1] * shape[2],
            x_dim2=shape[2],
        ).replace("\n", "")

    def _extract_exec_path(self, x: Tensor):
        x_shape_values = [var._attrs["values"] for var in x._attrs["shape"]]
        x_shapes = itertools.product(*x_shape_values)
        self._attrs["exec_path"] = OrderedDict()
        for x_shape in x_shapes:
            key = self._gen_exec_key(x_shape)
            self._attrs["exec_path"][key] = ""

    def gen_function(self) -> str:
        """call backend functions"""
        target = backend.target.Target.current()
        func_key = "{target}.{op}.gen_function".format(
            target=target.name(), op=self._attrs["op"]
        )
        func = registry.get(func_key)
        return func(self._attrs)

    def gen_profiler(
        self, workdir: str = None, dynamic_profiling_strategy=None
    ) -> None:
        target = backend.target.Target.current()
        func_key = "{target}.{op}.gen_profiler".format(
            target=target.name(), op=self._attrs["op"]
        )
        func = registry.get(func_key)
        return func(self._attrs, workdir)

    def _invert_exec_key(self, key):
        tmp = re.findall(r"(\d+)", key)
        return [int(x) for x in tmp]

    def _gen_profile_cmd(self, profiler_prefix, cfg, x_shape):
        exe_path = os.path.join(profiler_prefix, cfg)
        if not os.access(exe_path, os.X_OK):
            raise RuntimeError("Profiler %s is not executable" % exe_path)
        cmd = [exe_path]
        cmd.append(x_shape[0])
        cmd.append(x_shape[1] * x_shape[2])
        cmd.append(x_shape[2])
        command = [str(x) for x in cmd]
        logger.info(__name__, "profiling cmd: {}".format(command))
        return command

    def _profile_single_workload(self, profiler_prefix, exec_key, devices):
        runner = backend.profiler_runner.Runner(devices, self._attrs["name"])
        cfg = self._attrs["op"]
        x_shape = self._invert_exec_key(exec_key)
        command = self._gen_profile_cmd(profiler_prefix, cfg, x_shape)
        runner.push(cfg, command)
        runner.join()
        result = runner.pull()

        if len(result) == 0:
            raise RuntimeError(
                "Profile workload: " f"{exec_key}" " failed. " f"Results: {result}."
            )

<<<<<<< HEAD
        out = min(result, key=lambda x: x[1].duration)
=======
        out = min(result, key=itemgetter(1))
>>>>>>> 69c9a61c
        workspace = out[1].workspace
        return workspace

    def profile(
        self,
        workdir="./",
        devices=None,
        dynamic_profiling_strategy=None,
    ):
        """Profile to compute the NMS Op workspace size."""
        if devices is None:
            devices = [0]

        workloads = list(self._attrs["exec_path"].keys())
        profiler_prefix = os.path.join(workdir, "profiler", self._attrs["op"])

        for wkl in workloads:
            logger.info(
                __name__,
                "Profile: {name}: {wkl}".format(name=self._attrs["name"], wkl=wkl),
            )
            workspace = self._profile_single_workload(profiler_prefix, wkl, devices)
            self._attrs["workspace"] = max(self._attrs["workspace"], workspace)<|MERGE_RESOLUTION|>--- conflicted
+++ resolved
@@ -228,11 +228,7 @@
                 "Profile workload: " f"{exec_key}" " failed. " f"Results: {result}."
             )
 
-<<<<<<< HEAD
         out = min(result, key=lambda x: x[1].duration)
-=======
-        out = min(result, key=itemgetter(1))
->>>>>>> 69c9a61c
         workspace = out[1].workspace
         return workspace
 
