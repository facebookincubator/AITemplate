--- conflicted
+++ resolved
@@ -138,11 +138,7 @@
     def __eq__(self, another: Any) -> bool:
         return (
             isinstance(another, IntVar)
-<<<<<<< HEAD
-            and self._attrs["values"] == another._attrs["values"]
-=======
             and self._attrs["symbolic_value"] == another._attrs["symbolic_value"]
->>>>>>> 6fcc155e
         )
 
     def __hash__(self) -> int:
