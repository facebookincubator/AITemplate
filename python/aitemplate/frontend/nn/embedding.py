#  Copyright (c) Meta Platforms, Inc. and affiliates.
#
#  Licensed under the Apache License, Version 2.0 (the "License");
#  you may not use this file except in compliance with the License.
#  You may obtain a copy of the License at
#
#      http://www.apache.org/licenses/LICENSE-2.0
#
#  Unless required by applicable law or agreed to in writing, software
#  distributed under the License is distributed on an "AS IS" BASIS,
#  WITHOUT WARRANTIES OR CONDITIONS OF ANY KIND, either express or implied.
#  See the License for the specific language governing permissions and
#  limitations under the License.
#

from ...compiler import ops
from .dropout import Dropout
from .layer_norm import LayerNorm
from .module import Module
from .parameter import Parameter


class Embedding(Module):
    r"""A simple lookup table that stores embeddings of a fixed dictionary and size.

    This module is often used to store word embeddings and retrieve them using indices.
    The input to the module is a list of indices, and the output is the corresponding
    word embeddings.

    Args:
        shape (List[int]): denotes the shape of the embeddings which is typically `[num_embeddings, embedding_dim]` where `num_embeddings` is the size of the dictionary of embeddings, and `embedding_dim` is the size of each embedding vector.
        dtype (string): denotes the data type
    """

    def __init__(
        self,
        shape,
        dtype,
    ):
        super().__init__()
        self.weight = Parameter(shape=shape, dtype=dtype)

    def tensor(self):
        return self.weight.tensor()


class BertEmbeddings(Module):
    """Construct the embeddings from word, position and token_type embeddings."""

    USE_CUDA = None

    def __init__(
        self,
        hidden_size,
        vocab_size,
        max_position_embeddings,
        type_vocab_size,
        layer_norm_eps,
        hidden_dropout_prob,
        dtype="float16",
    ):
        super().__init__()
        if BertEmbeddings.USE_CUDA is None:
            BertEmbeddings.USE_CUDA = detect_target().name() == "cuda"
        assert (
            hidden_dropout_prob == 0.0
        ), "Dropout rate larger than 0 is not supported yet."

        self.word_embeddings = Embedding(shape=[vocab_size, hidden_size], dtype=dtype)
        self.position_embeddings = Embedding(
            shape=[max_position_embeddings, hidden_size],
            dtype=dtype,
        )
        self.token_type_embeddings = Embedding(
            shape=[type_vocab_size, hidden_size], dtype=dtype
        )

        self.LayerNorm = LayerNorm([hidden_size], layer_norm_eps, dtype)
        self.dropout = Dropout(hidden_dropout_prob)

    def forward(
        self,
        input_ids,  # [B, S]
        token_type_ids,  # [B, S]
        position_ids,  # [B, S]
    ):
<<<<<<< HEAD
        embeddings = ops.bert_embeddings()(
            input_ids,
            token_type_ids,
            position_ids,
            self.word_embeddings.weight.tensor(),
            self.token_type_embeddings.weight.tensor(),
            self.position_embeddings.weight.tensor(),
            self.LayerNorm.weight.tensor(),
            self.LayerNorm.bias.tensor(),
            self.LayerNorm.eps,
=======
        if self.USE_CUDA:
            embeddings = ops.bert_embeddings()(
                input_ids,
                token_type_ids,
                position_ids,
                self.word_embeddings.weight.tensor(),
                self.token_type_embeddings.weight.tensor(),
                self.position_embeddings.weight.tensor(),
                self.LayerNorm.weight.tensor(),
                self.LayerNorm.bias.tensor(),
                self.LayerNorm.eps,
            )
            embeddings = self.dropout(embeddings)
            return embeddings

        input_shape = ops.size()(input_ids)

        # [B * S]
        input_ids = ops.reshape()(input_ids, [-1])
        token_type_ids = ops.reshape()(token_type_ids, [-1])
        position_ids = ops.reshape()(position_ids, [-1])

        # [B * S, H]
        input_embeddings = ops.batch_gather()(self.word_embeddings.tensor(), input_ids)
        token_type_embeddings = ops.batch_gather()(
            self.token_type_embeddings.tensor(), token_type_ids
        )
        position_embeddings = ops.batch_gather()(
            self.position_embeddings.tensor(), position_ids
>>>>>>> e8f17d1f
        )
        embeddings = self.dropout(embeddings)
        return embeddings<|MERGE_RESOLUTION|>--- conflicted
+++ resolved
@@ -84,7 +84,6 @@
         token_type_ids,  # [B, S]
         position_ids,  # [B, S]
     ):
-<<<<<<< HEAD
         embeddings = ops.bert_embeddings()(
             input_ids,
             token_type_ids,
@@ -95,37 +94,6 @@
             self.LayerNorm.weight.tensor(),
             self.LayerNorm.bias.tensor(),
             self.LayerNorm.eps,
-=======
-        if self.USE_CUDA:
-            embeddings = ops.bert_embeddings()(
-                input_ids,
-                token_type_ids,
-                position_ids,
-                self.word_embeddings.weight.tensor(),
-                self.token_type_embeddings.weight.tensor(),
-                self.position_embeddings.weight.tensor(),
-                self.LayerNorm.weight.tensor(),
-                self.LayerNorm.bias.tensor(),
-                self.LayerNorm.eps,
-            )
-            embeddings = self.dropout(embeddings)
-            return embeddings
-
-        input_shape = ops.size()(input_ids)
-
-        # [B * S]
-        input_ids = ops.reshape()(input_ids, [-1])
-        token_type_ids = ops.reshape()(token_type_ids, [-1])
-        position_ids = ops.reshape()(position_ids, [-1])
-
-        # [B * S, H]
-        input_embeddings = ops.batch_gather()(self.word_embeddings.tensor(), input_ids)
-        token_type_embeddings = ops.batch_gather()(
-            self.token_type_embeddings.tensor(), token_type_ids
-        )
-        position_embeddings = ops.batch_gather()(
-            self.position_embeddings.tensor(), position_ids
->>>>>>> e8f17d1f
         )
         embeddings = self.dropout(embeddings)
         return embeddings