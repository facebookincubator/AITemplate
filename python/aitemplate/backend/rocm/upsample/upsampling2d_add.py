#  Copyright (c) Meta Platforms, Inc. and affiliates.
#
#  Licensed under the Apache License, Version 2.0 (the "License");
#  you may not use this file except in compliance with the License.
#  You may obtain a copy of the License at
#
#      http://www.apache.org/licenses/LICENSE-2.0
#
#  Unless required by applicable law or agreed to in writing, software
#  distributed under the License is distributed on an "AS IS" BASIS,
#  WITHOUT WARRANTIES OR CONDITIONS OF ANY KIND, either express or implied.
#  See the License for the specific language governing permissions and
#  limitations under the License.
#
"""
ROCM codegen functions for unsampling2d_add.
"""

from aitemplate.backend import registry
from aitemplate.backend.backend_spec import ROCMSpec
from aitemplate.backend.common import upsampling2d_common

# pylint: disable=C0103,C0415,W0613,C0301,W0612


Header_Files = """
#include <hip/hip_fp16.h>
#include <hip/hip_runtime.h>
#include "library/include/ck/library/utility/host_tensor.hpp"
"""


@registry.reg("rocm.upsampling2d_add.gen_function")
def gen_function(
    func_attrs,
    template_path,
    exec_cond_template,
    shape_eval_template,
    shape_save_template,
):
    func_name = func_attrs["name"]
    exec_path = func_attrs["exec_path"]
    x = func_attrs["inputs"][0]
    y = func_attrs["outputs"][0]
    backend_spec = ROCMSpec()
    input_type = backend_spec.dtype_to_lib_type(x._attrs["dtype"])
    output_type = backend_spec.dtype_to_lib_type(y._attrs["dtype"])
    half2_data_ref = backend_spec.half2_data_ref

    shape_eval_func = shape_eval_template.render(
        indent="  ",
        dtype="int64_t ",
        x_dim0="*batch",
        x_dim1="*in_h",
        x_dim2="*in_w",
        x_dim3="*in_ch",
        scale_factor=func_attrs["scale_factor"],
        div="/",
    )
    shape_save_func = shape_save_template.render(
        indent="  ",
        y_dim0="*out_batch",
        y_dim1="*out_h",
        y_dim2="*out_w",
    )
    shape_func = shape_eval_func + shape_save_func
    exec_paths = ""
    for key in exec_path:
<<<<<<< HEAD
        program = upsampling2d_common.EXEC_TEMPLATE.render(
            dtype=input_type, bias_add=True
        )
        exec_inst = exec_cond_remplate.render(indent="  ", cond=key, program=program)
=======
        program = upsampling2d_common.EXEC_TEMPLATE.render(bias_add=True)
        exec_inst = exec_cond_template.render(indent="  ", cond=key, program=program)
>>>>>>> bd43a993
        exec_paths += exec_inst
    return upsampling2d_common.SRC_TEMPLATE.render(
        header_files=Header_Files,
        function_name=func_name,
        shape_function=shape_func,
        exec_paths=exec_paths,
        index_type=backend_spec.index_type,
        prefix=backend_spec.prefix,
        elem_input_type=input_type,
        elem_output_type=output_type,
        half2_data_ref=half2_data_ref,
        mode=func_attrs["mode"],
        bias_add=True,
        tsize=upsampling2d_common.gen_alignment(x),
    )


@registry.reg("rocm.upsampling2d_add.func_decl")
def upsampling2d_gen_function_decl(func_attrs):
    return upsampling2d_common.gen_function_decl(
        func_attrs, backend_spec=ROCMSpec(), bias_add=True
    )


@registry.reg("rocm.upsampling2d_add.func_call")
def upsampling2d_gen_function_call(func_attrs, indent="    "):
    return upsampling2d_common.gen_function_call(
        func_attrs, backend_spec=ROCMSpec(), indent=indent, bias_add=True
    )<|MERGE_RESOLUTION|>--- conflicted
+++ resolved
@@ -66,15 +66,10 @@
     shape_func = shape_eval_func + shape_save_func
     exec_paths = ""
     for key in exec_path:
-<<<<<<< HEAD
         program = upsampling2d_common.EXEC_TEMPLATE.render(
             dtype=input_type, bias_add=True
         )
-        exec_inst = exec_cond_remplate.render(indent="  ", cond=key, program=program)
-=======
-        program = upsampling2d_common.EXEC_TEMPLATE.render(bias_add=True)
         exec_inst = exec_cond_template.render(indent="  ", cond=key, program=program)
->>>>>>> bd43a993
         exec_paths += exec_inst
     return upsampling2d_common.SRC_TEMPLATE.render(
         header_files=Header_Files,
