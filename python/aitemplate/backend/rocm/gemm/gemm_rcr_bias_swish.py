#  Copyright (c) Meta Platforms, Inc. and affiliates.
#
#  Licensed under the Apache License, Version 2.0 (the "License");
#  you may not use this file except in compliance with the License.
#  You may obtain a copy of the License at
#
#      http://www.apache.org/licenses/LICENSE-2.0
#
#  Unless required by applicable law or agreed to in writing, software
#  distributed under the License is distributed on an "AS IS" BASIS,
#  WITHOUT WARRANTIES OR CONDITIONS OF ANY KIND, either express or implied.
#  See the License for the specific language governing permissions and
#  limitations under the License.
#
"""
GEMM ROCM backend for A[RowMajor], B[ColumnMajor], C[RowMajor], i.e.
c[m, n] = swish(a[m, k] * b[n, k] + bias[n])
This is used for `torch.nn.functional.linear + swish`
When used for `linear`, need to set A->Data, B->Weight, C->Bias
"""

<<<<<<< HEAD
import jinja2

from ... import registry
from . import common
from .layout import RCR
=======
from aitemplate.backend import registry
from aitemplate.backend.rocm.gemm import common
from aitemplate.backend.rocm.gemm.layout import RCR
>>>>>>> 6a6222f1

# pylint: disable=C0415,W0613
EXTRA_CODE = jinja2.Template(
    """
#include "ck/utility/data_type.hpp"

namespace ck {
namespace tensor_operation {
namespace element_wise {
namespace {
struct AddSwish
{
    template <typename T>
    __host__ __device__ constexpr void operator()(T& y, const T& x0, const T& x1) const;
    template <>
    __host__ __device__ constexpr void
    operator()<float>(float& y, const float& x0, const float& x1) const
    {
        const float a = x0 + x1;
        y             = a / (1.0f + exp(-a));
    };
    template <>
    __host__ __device__ constexpr void
    operator()<double>(double& y, const double& x0, const double& x1) const
    {
        const double a = x0 + x1;
        y              = a / (1.0 + exp(-a));
    };
    template <>
    __host__ __device__ constexpr void
    operator()<half_t>(half_t& y, const half_t& x0, const half_t& x1) const
    {
        const half_t a = x0 + x1;
        y              = a / (type_convert<half_t>(1.0) + type_convert<half_t>(exp(ck::type_convert<float>(-a))));
    };
};
} // namespace
} // namespace element_wise
} // namespace tensor_operation
} // namespace ck
"""
)


@registry.reg("rocm.gemm_rcr_bias_swish.config")
def gemm_config(func_attrs, dtype="float16"):
    """Extract (operation name, operation instance) pair from
    all operation candidates.

    Parameters
    ----------
    func_attrs : Dict
        Operation attributes.

    Returns
    -------
    Dict
        Extracted (operation name, operation instance) pair
        from all operation candidates.
    """
    import ck_lib  # noqa: F401

    op_kind = ck_lib.library.GemmKind.Gemm
    extra_kind = ck_lib.library.TensorOperation.AddSwish
    common.make_fproc_f16(func_attrs, RCR, op_kind, extra_kind)


@registry.reg("rocm.gemm_rcr_bias_swish.gen_profiler")
def gemm_gen_profiler(func_attrs, workdir, dim_info_dict):
    """Generates standalone executables for profiler.

    Parameters
    ----------
    func_attrs : Dict
        Operation attributes.
    workdir : str
        Directory to store the generated outputs.
    dim_info_dict: Dict[str, DimInfo]
        Generated from gemm._extract_dims().
        Used to store mapping between dim_names to input / output tensor dims.
    """
    return common.gen_profiler(
        func_attrs=func_attrs,
        workdir=workdir,
        dim_info_dict=dim_info_dict,
        args_parse=RCR.args_parse,
        gemm_flag="bias_swish",
        extra_code=EXTRA_CODE.render(),
    )


@registry.reg("rocm.gemm_rcr_bias_swish.gen_function")
def gemm_gen_function(func_attrs, exec_cond_template, dim_info_dict):
    """Generates function body.

    Parameters
    ----------
    func_attrs : Dict
        Operation attributes.
    exec_cond_template : jinja2.Template
        Generates if statement to execute kernel.
    dim_info_dict: Dict[str, DimInfo]
        Generated from gemm._extract_dims().
        Used to store mapping between dim_names to input / output tensor dims.

    Returns
    -------
    str
        The rendered template of generated function body.
    """
    return common.gen_function(
        func_attrs,
        exec_cond_template,
        dim_info_dict,
        "bias_swish",
        extra_code=EXTRA_CODE.render(),
        input_addr_calculator=common.INPUT_ADDR_CALCULATOR.render(
            accessor_a=func_attrs["input_accessors"][0],
            accessor_b=func_attrs["input_accessors"][1],
        ),
        output_addr_calculator=common.OUTPUT_ADDR_CALCULATOR.render(
            output_accessor=func_attrs["output_accessors"][0]
        ),
    )


@registry.reg("rocm.gemm_rcr_bias_swish.func_decl")
def gemm_gen_function_decl(func_attrs):
    """Generates function declarations.

    Parameters
    ----------
    func_attrs : Dict
        Operation attributes.

    Returns
    -------
    str
        The rentered template of function declaration.
    """
    func_name = func_attrs["name"]
    return common.gen_function_decl(func_name=func_name, gemm_flag="bias_swish")


@registry.reg("rocm.gemm_rcr_bias_swish.func_call")
def gemm_gen_function_call(func_attrs, indent="  "):
    """Generates function call.

    Parameters
    ----------
    func_attrs : Dict
        Stores the operation attributes.
    indent : str, optional
        Indent for codegen, target dependent e.g. C++, python, etc., by default "  ".

    Returns
    -------
    str
        The rendered template of generated function call.
    """
    return common.gen_function_call(func_attrs, indent, gemm_flag="bias_swish")


@registry.reg("rocm.gemm_rcr_bias_swish.filter")
def gemm_function_filter(cfg, func_attrs, x_shape):
    """Generates function filter.

    Parameters
    ----------
    cfg: str
        The filename generated for profiler.
    func_attrs : Dict
        Stores the operation attributes.
    ab_alignment:
        Input alignments.

    Returns
    -------
    bool
        If input cfg should be filtered.
    """
    return True<|MERGE_RESOLUTION|>--- conflicted
+++ resolved
@@ -19,17 +19,10 @@
 When used for `linear`, need to set A->Data, B->Weight, C->Bias
 """
 
-<<<<<<< HEAD
 import jinja2
-
-from ... import registry
-from . import common
-from .layout import RCR
-=======
 from aitemplate.backend import registry
 from aitemplate.backend.rocm.gemm import common
 from aitemplate.backend.rocm.gemm.layout import RCR
->>>>>>> 6a6222f1
 
 # pylint: disable=C0415,W0613
 EXTRA_CODE = jinja2.Template(
