--- conflicted
+++ resolved
@@ -618,23 +618,6 @@
 \trm -f {{targets}}
 """
         )
-<<<<<<< HEAD
-        program_relative_paths = sorted(
-            {f[1].split(os.path.join(profiler_dir, ""))[-1] for f in file_pairs}
-        )
-        logger.info(__name__, f"compiling {len(program_relative_paths)} profiler srcs")
-        programs = " ".join(program_relative_paths)
-        cc = Target.current().cc()
-        cpp = "cpp"
-        if "nvcc" in cc:
-            cpp = "cu"
-        cc_cmd = Target.current().compile_cmd(True).format(target="$@", src="$<")
-        makefile_str = makefile_template.render(
-            cpp=cpp,
-            programs=programs,
-            cc_cmd=cc_cmd,
-=======
-
         # normalize the profiler dir: add / at the end
         profiler_dir = os.path.join(profiler_dir, "")
 
@@ -718,7 +701,6 @@
         makefile_str = makefile_template.render(
             targets=" ".join(set(targets)),
             commands="\n".join(commands),
->>>>>>> 116bae51
         )
 
         dumpfile = os.path.join(profiler_dir, "Makefile")
