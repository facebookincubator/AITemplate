#  Copyright (c) Meta Platforms, Inc. and affiliates.
#
#  Licensed under the Apache License, Version 2.0 (the "License");
#  you may not use this file except in compliance with the License.
#  You may obtain a copy of the License at
#
#      http://www.apache.org/licenses/LICENSE-2.0
#
#  Unless required by applicable law or agreed to in writing, software
#  distributed under the License is distributed on an "AS IS" BASIS,
#  WITHOUT WARRANTIES OR CONDITIONS OF ANY KIND, either express or implied.
#  See the License for the specific language governing permissions and
#  limitations under the License.
#
"""
A subprocess based multiple GPUs runner for auto-tuning
"""
from __future__ import annotations

import concurrent.futures
import logging
import os

import re
import subprocess
import typing
from collections import namedtuple
from queue import Queue
from typing import Callable, List, Tuple

from .target import Target
from .task_runner import BaseRunner, Task

# pylint: disable=W0221


_LOGGER = logging.getLogger(__name__)


PROF_RUNTIME_PATTERN = re.compile(r"OP:([a-zA-Z0-9_]+),TIME:([\d\.]+),WS:([\d]+)")
# FIXME: We will remove the following two patterns once we implement the
# same profiling mechanism as gemm for conv and amd
RUNTIME_PATTERN = re.compile(r"TIME:([\d\.]+)")
WORKSPACE_PATTERN = re.compile(r"WS:([\d]+)")

ProfileResult = namedtuple("ProfileResult", "op_config duration workspace")
"""Object to store profiling result
"""


def optimization_key(result):
    return float(result[1])


def extract_profile_result(
    stdout,
    return_ops=None,
) -> Tuple[ProfileResult | List[ProfileResult], bool]:
    failed = False
    try:
        runtimes = PROF_RUNTIME_PATTERN.findall(stdout)
        if len(runtimes) > 0:
            _LOGGER.debug(f"all runtimes (unsorted): {runtimes}")
            # format - OP:xx,TIME:x.xx,WS:xx
            if return_ops is not None:
                _LOGGER.debug(f"return ops: {return_ops}")
                return_ops = set(return_ops)
                result = [
                    ProfileResult(
                        op_config=runtime[0],
                        duration=float(runtime[1]),
                        workspace=int(runtime[2]),
                    )
                    for runtime in runtimes
                    if runtime[0] in return_ops
                ]
            else:
                best_runtime = min(runtimes, key=optimization_key)
                result = ProfileResult(
                    op_config=best_runtime[0],
                    duration=float(best_runtime[1]),
                    workspace=int(best_runtime[2]),
                )
        else:
            # FIXME: remove it once we unify our profiling mechanism for conv and amd
            result = ProfileResult(
                op_config="",
                duration=float(RUNTIME_PATTERN.findall(stdout)[0]),
                workspace=int(WORKSPACE_PATTERN.findall(stdout)[0]),
            )
    except Exception:
<<<<<<< HEAD
        duration = float("inf")
        workspace = 0
=======
        result = ProfileResult(
            op_config="",
            duration=0,
            workspace=0,
        )
>>>>>>> 116bae51
        failed = True
    return result, failed


def update_inplace(d, new_d):
    d.update(new_d)
    return d


def process_task(task: Task) -> None:
    """Extract kernel execution time and workspace from task process outputs

    Parameters
    ----------
    task : Task
        A profiling task
    """
    stdout = task._stdout
    stderr = task._stderr
    single_file_profiler = False

    if len(stderr) > 0:
        # TODO: ugly fix, should remove when finish all profiler refactor
        runtimes = PROF_RUNTIME_PATTERN.findall(stdout)
        if len(runtimes) > 0:
            single_file_profiler = True
        if not single_file_profiler:
            task._failed = True
            return
<<<<<<< HEAD
        cmd = task._cmd
        if Target.current().name() == "rocm":
            cmd = " ".join(cmd)
        logger.debug(
            __name__,
=======
        _LOGGER.debug(
>>>>>>> 116bae51
            "Failed: [{name}][{algo}]\ncmd:\n{cmd}\nstderr:\n{stderr}".format(
                name=task._name,
                algo=task._idx,
                cmd=cmd,
                stderr=stderr,
            ),
        )
    task._ret, task._failed = extract_profile_result(
        stdout=stdout,
        return_ops=task._kwargs.get("return_ops", None),
    )
    if not task._failed:
        results = task._ret
        if not isinstance(results, list):
            results = [results]
        for result in results:
            _LOGGER.debug(
                f"Successful: [{task._name}][{task._idx}]: OP: {result.op_config} "
                f"TIME: {result.duration} WS:{result.workspace}",
            )


def process_return(task: Task) -> typing.Tuple[typing.Union[int, str], ProfileResult]:
    """Generate profile result from a profiling task

    Parameters
    ----------
    task : Task
        A profiling task

    Returns
    -------
    Tuple[Union[int, str], ProfileResult]
        Tuple of task idx (usually the algorithm name/id) and profiling result
    """
    return (task._idx, task._ret)


class Runner(BaseRunner):
    """A parallel runner for multiple GPUs profiling tasks.
    Runner is inherited from BaseRunner.
    """

    def __init__(self, devs: list[int], op_name: str, timeout: int = 30):
        _LOGGER.info("Using {n} GPU for profiling {op}".format(n=len(devs), op=op_name))
        super().__init__(devs, op_name, timeout)
        self._dev_flag = Target.current().dev_select_flag()
        self._ftask_proc = process_task
        self._fret_proc = process_return

    def push(self, idx: typing.Union[int, str], cmd: str, return_ops: List[str] = None):
        """Push a new profiling task into runner's queue

        Parameters
        ----------
        idx : Union[int, str]
            Profiling task id (usually is algorithm id or name)
        cmd : str
            Bash command to execute the profiling task
        return_ops : list[str]
            Names of the ops to return the profiling results for. If specified,
            instead of a single (best) ProfileResult instance, a list with the
            ProfileResults for each op in the return_ops is returned from `pull`.
        """
        self._queue.append(
            Task(
                idx,
                cmd,
                self._tag,
                dev_flag=self._dev_flag,
                return_ops=return_ops,
            )
        )

    def pull(self):
        """Pull results from all profiling tasks assigned to runner.

        Returns
        -------
        list[Tuple[Union[int, str], ProfileResult]]
            Profiling results of all successful tasks.
        """
        ret = super().pull(self._ftask_proc, self._fret_proc)
        return ret


def run_task(cmds, queue, dev_select_flag):
    # get device or block until one is available
    device = queue.get()
    _LOGGER.debug(f"running profiler {cmds=} on GPU #{device}")

    completed_process = subprocess.run(
        cmds,
        env=update_inplace(os.environ.copy(), {dev_select_flag: device}),
        stdout=subprocess.PIPE,
        stderr=subprocess.PIPE,
        text=True,
        shell=False,
    )
    queue.put(device)
    return completed_process.stdout, completed_process.stderr


class ProfilerRunner:
    """Another parallel runner to execute profilers on multiple GPUs in parallel
    It uses a process pool for implementation, avoiding process creation overhead
    The size of the process pool is equal to the number of provided GPUs,
    so ~ideally~ each process should execute a profiler on its dedicated GPU.
    This property hasn't been properly verified yet,
    however, the results are empirically better compared to the previous runner.
    """

    def __init__(self, devices: List[str], timeout: int, postprocessing_delegate):
        """
        Parameters
        ----------
        devices : List[str]
            device identifiers (contents of {CUDA,HIP}_VISIBLE_DEVICES)
        timeout : int
            timeout to wait for all profilers completion in seconds
        postprocessing_delegate :
            object responsible for postprocessing results after futures completion
        """
        if devices is None:
            devices = [0]
        # This queue is used to ensure only one task is executed on a device at a time
        self._device_queue = Queue()
        # This queue is used to ensure postprocessing in `join()` happens *after* done_callbacks complete
        self._done_queue = Queue()
        for d in devices:
            self._device_queue.put(str(d))
        _LOGGER.info(f"Initialized profiler runner with devices: {devices}")
        self._timeout = timeout
        self._executor = concurrent.futures.ThreadPoolExecutor(max_workers=len(devices))
        self._futures = []
        self._postprocessing_delegate = postprocessing_delegate
        self._dev_select_flag = Target.current().dev_select_flag()

    def push(self, cmds: List[str], process_result_callback: Callable):
        """
        Schedule the profiler for execution in a separate process,
        Call the callback after subprocess completion

        Parameters
        ----------
        cmds : List[str]
            argv for the launched profiler
        process_result_callback : Callable
            Called after subprocess completion in the main process
            (but possibly not main thread).
            Currently used to aggregate profiler results,
            so the callable takes `result` and `postprocessing_delegate` parameters
            It is also used to propagate the profiler launch context to the aggregation point,
            namely, split_k value for the gemm profilers
        """
        future = self._executor.submit(
            run_task, cmds, self._device_queue, self._dev_select_flag
        )

        # done callbacks are used to collect profiler results for postprocessing
        # they are launched asynchronously, in a separate thread,
        # some time after a future holding profiler result completes
        def callback_when_done(fut):
            stdout = None
            stderr = None
            try:
                stdout, stderr = "", ""
                stdout, stderr = fut.result()
                profile_result, err = extract_profile_result(stdout)
                if err:
<<<<<<< HEAD
                    logger.debug(
                        __name__,
=======
                    _LOGGER.error(
>>>>>>> 116bae51
                        f"Profiler failure!\nProfiler stdout: {stdout}\nProfiler stderr: {stderr}",
                    )
                    logger.debug(
                        __name__, f"Failed to extract profiler result for {cmds}"
                    )
                else:
                    process_result_callback(profile_result, self._postprocessing_delegate)
            finally:
                # unblock one future in `join()`
                if stdout is not None:
                    self._done_queue.put(stdout)

        future.add_done_callback(callback_when_done)
        self._futures.append(future)

    def join(self):
        """
        Wait for subprocesses completion or timeout; postprocess the profiler results with delegate(s)
        """
        done, not_done = concurrent.futures.wait(self._futures, self._timeout)
        for f in not_done:
            f.cancel()
        # block until each done_callback completes,
        # or raise Empty exception after 3 minutes of waiting
        block_timeout = 360 if Target.current().name() == "rocm" else 180
        for _ in self._futures:
            self._done_queue.get(timeout=block_timeout)
        self._postprocessing_delegate.postprocess_results()<|MERGE_RESOLUTION|>--- conflicted
+++ resolved
@@ -89,16 +89,11 @@
                 workspace=int(WORKSPACE_PATTERN.findall(stdout)[0]),
             )
     except Exception:
-<<<<<<< HEAD
-        duration = float("inf")
-        workspace = 0
-=======
         result = ProfileResult(
             op_config="",
-            duration=0,
+            duration=float("inf"),
             workspace=0,
         )
->>>>>>> 116bae51
         failed = True
     return result, failed
 
@@ -128,15 +123,10 @@
         if not single_file_profiler:
             task._failed = True
             return
-<<<<<<< HEAD
         cmd = task._cmd
         if Target.current().name() == "rocm":
             cmd = " ".join(cmd)
-        logger.debug(
-            __name__,
-=======
         _LOGGER.debug(
->>>>>>> 116bae51
             "Failed: [{name}][{algo}]\ncmd:\n{cmd}\nstderr:\n{stderr}".format(
                 name=task._name,
                 algo=task._idx,
@@ -307,16 +297,11 @@
                 stdout, stderr = fut.result()
                 profile_result, err = extract_profile_result(stdout)
                 if err:
-<<<<<<< HEAD
-                    logger.debug(
-                        __name__,
-=======
-                    _LOGGER.error(
->>>>>>> 116bae51
+                    _LOGGER.debug(
                         f"Profiler failure!\nProfiler stdout: {stdout}\nProfiler stderr: {stderr}",
                     )
-                    logger.debug(
-                        __name__, f"Failed to extract profiler result for {cmds}"
+                    _LOGGER.debug(
+                        f"Failed to extract profiler result for {cmds}"
                     )
                 else:
                     process_result_callback(profile_result, self._postprocessing_delegate)
