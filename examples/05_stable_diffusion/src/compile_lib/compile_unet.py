#  Copyright (c) Meta Platforms, Inc. and affiliates.
#
#  Licensed under the Apache License, Version 2.0 (the "License");
#  you may not use this file except in compliance with the License.
#  You may obtain a copy of the License at
#
#      http://www.apache.org/licenses/LICENSE-2.0
#
#  Unless required by applicable law or agreed to in writing, software
#  distributed under the License is distributed on an "AS IS" BASIS,
#  WITHOUT WARRANTIES OR CONDITIONS OF ANY KIND, either express or implied.
#  See the License for the specific language governing permissions and
#  limitations under the License.
#
import torch

from aitemplate.compiler import compile_model
from aitemplate.frontend import Tensor
from aitemplate.testing import detect_target

from ..modeling.unet_2d_condition import (
    UNet2DConditionModel as ait_UNet2DConditionModel,
)
from .util import mark_output


USE_CUDA = detect_target().name() == "cuda"


def map_unet_params(pt_mod, dim):
    pt_params = dict(pt_mod.named_parameters())
    params_ait = {}
    for key, arr in pt_params.items():
        if len(arr.shape) == 4:
            arr = arr.permute((0, 2, 3, 1)).contiguous()
        elif key.endswith("ff.net.0.proj.weight"):
            w1, w2 = arr.chunk(2, dim=0)
            params_ait[key.replace(".", "_")] = w1
            params_ait[key.replace(".", "_").replace("proj", "gate")] = w2
            continue
        elif key.endswith("ff.net.0.proj.bias"):
            w1, w2 = arr.chunk(2, dim=0)
            params_ait[key.replace(".", "_")] = w1
            params_ait[key.replace(".", "_").replace("proj", "gate")] = w2
            continue
        params_ait[key.replace(".", "_")] = arr

    params_ait["arange"] = (
        torch.arange(start=0, end=dim // 2, dtype=torch.float32).cuda().half()
    )
    return params_ait


def compile_unet(
    pt_mod,
    batch_size=2,
    height=64,
    width=64,
    dim=320,
    hidden_dim=1024,
    use_fp16_acc=False,
    convert_conv_to_gemm=False,
    attention_head_dim=[5, 10, 20, 20],  # noqa: B006
    model_name="UNet2DConditionModel",
    use_linear_projection=False,
):
    ait_mod = ait_UNet2DConditionModel(
        sample_size=64,
        cross_attention_dim=hidden_dim,
        attention_head_dim=attention_head_dim,
        use_linear_projection=use_linear_projection,
    )
    ait_mod.name_parameter_tensor()

    # set AIT parameters
    pt_mod = pt_mod.eval()
    params_ait = map_unet_params(pt_mod, dim)
<<<<<<< HEAD
    # batch_size = IntVar(values=[1, 8], name="batch_size")
    height = IntVar(values=[32, 64], name="height") if USE_CUDA else height
    width = IntVar(values=[32, 64], name="width") if USE_CUDA else width
=======
>>>>>>> 82accdde

    latent_model_input_ait = Tensor(
        [batch_size, height, width, 4], name="input0", is_input=True
    )
    timesteps_ait = Tensor([batch_size], name="input1", is_input=True)
    text_embeddings_pt_ait = Tensor(
        [batch_size, 77, hidden_dim], name="input2", is_input=True
    )

    mid_block_additional_residual = None
    down_block_additional_residuals = None

    Y = ait_mod(
        latent_model_input_ait,
        timesteps_ait,
        text_embeddings_pt_ait,
        down_block_additional_residuals,
        mid_block_additional_residual,
    )
    mark_output(Y)

    target = detect_target(
        use_fp16_acc=use_fp16_acc, convert_conv_to_gemm=convert_conv_to_gemm
    )
    compile_model(Y, target, "./tmp", model_name, constants=params_ait)<|MERGE_RESOLUTION|>--- conflicted
+++ resolved
@@ -15,6 +15,7 @@
 import torch
 
 from aitemplate.compiler import compile_model
+from aitemplate.compiler.base import IntVar
 from aitemplate.frontend import Tensor
 from aitemplate.testing import detect_target
 
@@ -75,12 +76,9 @@
     # set AIT parameters
     pt_mod = pt_mod.eval()
     params_ait = map_unet_params(pt_mod, dim)
-<<<<<<< HEAD
     # batch_size = IntVar(values=[1, 8], name="batch_size")
     height = IntVar(values=[32, 64], name="height") if USE_CUDA else height
     width = IntVar(values=[32, 64], name="width") if USE_CUDA else width
-=======
->>>>>>> 82accdde
 
     latent_model_input_ait = Tensor(
         [batch_size, height, width, 4], name="input0", is_input=True
