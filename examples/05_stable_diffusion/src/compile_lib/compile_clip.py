#  Copyright (c) Meta Platforms, Inc. and affiliates.
#
#  Licensed under the Apache License, Version 2.0 (the "License");
#  you may not use this file except in compliance with the License.
#  You may obtain a copy of the License at
#
#      http://www.apache.org/licenses/LICENSE-2.0
#
#  Unless required by applicable law or agreed to in writing, software
#  distributed under the License is distributed on an "AS IS" BASIS,
#  WITHOUT WARRANTIES OR CONDITIONS OF ANY KIND, either express or implied.
#  See the License for the specific language governing permissions and
#  limitations under the License.
#

from aitemplate.compiler import compile_model
from aitemplate.frontend import Tensor
from aitemplate.testing import detect_target

from ..modeling.clip import CLIPTextTransformer as ait_CLIPTextTransformer
from .util import mark_output
import torch


USE_CUDA = detect_target().name() == "cuda"


def map_clip_params(pt_mod):
    params_ait = {}
    pt_params = dict(pt_mod.named_parameters())
    for key, arr in pt_params.items():
        name = key.replace("text_model.", "")
        ait_name = name.replace(".", "_")
        if name.endswith("out_proj.weight"):
            ait_name = ait_name.replace("out_proj", "proj")
        elif name.endswith("out_proj.bias"):
            ait_name = ait_name.replace("out_proj", "proj")
        elif USE_CUDA:
            if "q_proj" in name:
                ait_name = ait_name.replace("q_proj", "proj_q")
            elif "k_proj" in name:
                ait_name = ait_name.replace("k_proj", "proj_k")
            elif "v_proj" in name:
                ait_name = ait_name.replace("v_proj", "proj_v")
        else:
            if name.endswith("q_proj.weight"):
                ait_name = ait_name.replace("q_proj", "qkv")
                prefix = key[: -len("q_proj.weight")]
                q = pt_params[prefix + "q_proj.weight"]
                k = pt_params[prefix + "k_proj.weight"]
                v = pt_params[prefix + "v_proj.weight"]
                qkv_weight = torch.cat([q, k, v], dim=0)
                params_ait[ait_name] = qkv_weight
                continue
            elif name.endswith("q_proj.bias"):
                ait_name = ait_name.replace("q_proj", "qkv")
                prefix = key[: -len("q_proj.bias")]
                q = pt_params[prefix + "q_proj.bias"]
                k = pt_params[prefix + "k_proj.bias"]
                v = pt_params[prefix + "v_proj.bias"]
                qkv_bias = torch.cat([q, k, v], dim=0)
                params_ait[ait_name] = qkv_bias
                continue
            elif name.endswith("k_proj.weight"):
                continue
            elif name.endswith("k_proj.bias"):
                continue
            elif name.endswith("v_proj.weight"):
                continue
            elif name.endswith("v_proj.bias"):
                continue
        params_ait[ait_name] = arr

    return params_ait


def compile_clip(
    pt_mod,
    batch_size=1,
    seqlen=64,
    dim=768,
    num_heads=12,
    depth=12,
    use_fp16_acc=False,
    convert_conv_to_gemm=False,
    act_layer="gelu",
):
    mask_seq = 0
    causal = True

    ait_mod = ait_CLIPTextTransformer(
        num_hidden_layers=depth,
        hidden_size=dim,
        num_attention_heads=num_heads,
        batch_size=batch_size,
        seq_len=seqlen,
        causal=causal,
        mask_seq=mask_seq,
        act_layer=act_layer,
    )
    ait_mod.name_parameter_tensor()

    pt_mod = pt_mod.eval()
<<<<<<< HEAD
    params_ait = map_clip_params(pt_mod, batch_size, seqlen, depth)
    batch_size = IntVar(values=[1, 8], name="batch_size") if USE_CUDA else batch_size
=======
    params_ait = map_clip_params(pt_mod)
>>>>>>> 82accdde

    input_ids_ait = Tensor(
        [batch_size, seqlen], name="input0", dtype="int64", is_input=True
    )
    position_ids_ait = Tensor(
        [batch_size, seqlen], name="input1", dtype="int64", is_input=True
    )
    Y = ait_mod(input_ids=input_ids_ait, position_ids=position_ids_ait)
    mark_output(Y)

    target = detect_target(
        use_fp16_acc=use_fp16_acc, convert_conv_to_gemm=convert_conv_to_gemm
    )
    compile_model(Y, target, "./tmp", "CLIPTextModel", constants=params_ait)<|MERGE_RESOLUTION|>--- conflicted
+++ resolved
@@ -14,6 +14,7 @@
 #
 
 from aitemplate.compiler import compile_model
+from aitemplate.compiler.base import IntVar
 from aitemplate.frontend import Tensor
 from aitemplate.testing import detect_target
 
@@ -101,12 +102,8 @@
     ait_mod.name_parameter_tensor()
 
     pt_mod = pt_mod.eval()
-<<<<<<< HEAD
-    params_ait = map_clip_params(pt_mod, batch_size, seqlen, depth)
+    params_ait = map_clip_params(pt_mod)
     batch_size = IntVar(values=[1, 8], name="batch_size") if USE_CUDA else batch_size
-=======
-    params_ait = map_clip_params(pt_mod)
->>>>>>> 82accdde
 
     input_ids_ait = Tensor(
         [batch_size, seqlen], name="input0", dtype="int64", is_input=True
