--- conflicted
+++ resolved
@@ -68,13 +68,8 @@
     pt_mod = pt_mod.eval()
 
     latent_model_input_pt = torch.randn(batch_size, 4, hh, ww).cuda().half()
-<<<<<<< HEAD
-    text_embeddings_pt = torch.randn(batch_size, 64, 768).cuda().half()
-    timesteps_pt = torch.Tensor([1] * batch_size).cuda().half()
-=======
     text_embeddings_pt = torch.randn(batch_size, 64, hidden_size).cuda().half()
     timesteps_pt = torch.Tensor([1, 1]).cuda().half()
->>>>>>> 69c9a61c
 
     with autocast("cuda"):
         pt_ys = pt_mod(
@@ -289,11 +284,7 @@
         access_token = token
 
     pipe = StableDiffusionPipeline.from_pretrained(
-<<<<<<< HEAD
-        "runwayml/stable-diffusion-v1-5",
-=======
         "stabilityai/stable-diffusion-2",
->>>>>>> 69c9a61c
         revision="fp16",
         torch_dtype=torch.float16,
         use_auth_token=access_token,
