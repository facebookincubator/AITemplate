#  Copyright (c) Meta Platforms, Inc. and affiliates.
#
#  Licensed under the Apache License, Version 2.0 (the "License");
#  you may not use this file except in compliance with the License.
#  You may obtain a copy of the License at
#
#      http://www.apache.org/licenses/LICENSE-2.0
#
#  Unless required by applicable law or agreed to in writing, software
#  distributed under the License is distributed on an "AS IS" BASIS,
#  WITHOUT WARRANTIES OR CONDITIONS OF ANY KIND, either express or implied.
#  See the License for the specific language governing permissions and
#  limitations under the License.
#
import logging
from collections import OrderedDict

import click
import numpy as np

import torch

from aitemplate.compiler import compile_model
from aitemplate.frontend import Tensor
from aitemplate.testing import detect_target
from diffusers import StableDiffusionPipeline

from modeling.clip import CLIPTextTransformer as ait_CLIPTextTransformer

from modeling.unet_2d_condition import UNet2DConditionModel as ait_UNet2DConditionModel

from modeling.vae import AutoencoderKL as ait_AutoencoderKL


USE_CUDA = detect_target().name() == "cuda"

access_token = True
pipe = None


def mark_output(y):
    if type(y) is not tuple:
        y = (y,)
    for i in range(len(y)):
        y[i]._attrs["is_output"] = True
        y[i]._attrs["name"] = "output_%d" % (i)
        y_shape = [d._attrs["values"][0] for d in y[i]._attrs["shape"]]
        print("AIT output_{} shape: {}".format(i, y_shape))


def map_unet_params(pt_mod, dim):
    pt_params = dict(pt_mod.named_parameters())
    params_ait = {}
    for key, arr in pt_params.items():
        if len(arr.shape) == 4:
            arr = arr.permute((0, 2, 3, 1)).contiguous()
        elif key.endswith("ff.net.0.proj.weight"):
            w1, w2 = arr.chunk(2, dim=0)
            params_ait[key.replace(".", "_")] = w1
            params_ait[key.replace(".", "_").replace("proj", "gate")] = w2
            continue
        elif key.endswith("ff.net.0.proj.bias"):
            w1, w2 = arr.chunk(2, dim=0)
            params_ait[key.replace(".", "_")] = w1
            params_ait[key.replace(".", "_").replace("proj", "gate")] = w2
            continue
        params_ait[key.replace(".", "_")] = arr

    params_ait["arange"] = (
        torch.arange(start=0, end=dim // 2, dtype=torch.float32).cuda().half()
    )
    return params_ait


def map_vae_params(ait_module, pt_module, batch_size, seq_len):
    pt_params = dict(pt_module.named_parameters())
    mapped_pt_params = OrderedDict()
    for name, _ in ait_module.named_parameters():
        ait_name = name.replace(".", "_")
        if name in pt_params:
            if (
                "conv" in name
                and "norm" not in name
                and name.endswith(".weight")
                and len(pt_params[name].shape) == 4
            ):
                mapped_pt_params[ait_name] = torch.permute(
                    pt_params[name], [0, 2, 3, 1]
                ).contiguous()
            else:
                mapped_pt_params[ait_name] = pt_params[name]
        elif name.endswith("attention.qkv.weight"):
            prefix = name[: -len("attention.qkv.weight")]
            q_weight = pt_params[prefix + "query.weight"]
            k_weight = pt_params[prefix + "key.weight"]
            v_weight = pt_params[prefix + "value.weight"]
            qkv_weight = torch.cat([q_weight, k_weight, v_weight], dim=0)
            mapped_pt_params[ait_name] = qkv_weight
        elif name.endswith("attention.qkv.bias"):
            prefix = name[: -len("attention.qkv.bias")]
            q_bias = pt_params[prefix + "query.bias"]
            k_bias = pt_params[prefix + "key.bias"]
            v_bias = pt_params[prefix + "value.bias"]
            qkv_bias = torch.cat([q_bias, k_bias, v_bias], dim=0)
            mapped_pt_params[ait_name] = qkv_bias
        elif name.endswith("attention.proj.weight"):
            prefix = name[: -len("attention.proj.weight")]
            pt_name = prefix + "proj_attn.weight"
            mapped_pt_params[ait_name] = pt_params[pt_name]
        elif name.endswith("attention.proj.bias"):
            prefix = name[: -len("attention.proj.bias")]
            pt_name = prefix + "proj_attn.bias"
            mapped_pt_params[ait_name] = pt_params[pt_name]
        elif name.endswith("attention.cu_length"):
            cu_len = np.cumsum([0] + [seq_len] * batch_size).astype("int32")
            mapped_pt_params[ait_name] = torch.from_numpy(cu_len).cuda()
        else:
            pt_param = pt_module.get_parameter(name)
            mapped_pt_params[ait_name] = pt_param

    return mapped_pt_params


def map_clip_params(pt_mod, batch_size, seqlen, depth):

    params_pt = list(pt_mod.named_parameters())

    params_ait = {}
    pt_params = {}
    for key, arr in params_pt:
        pt_params[key.replace("text_model.", "")] = arr

    pt_params = dict(pt_mod.named_parameters())
    for key, arr in pt_params.items():
        name = key.replace("text_model.", "")
        ait_name = name.replace(".", "_")
        if name.endswith("out_proj.weight"):
            ait_name = ait_name.replace("out_proj", "proj")
        elif name.endswith("out_proj.bias"):
            ait_name = ait_name.replace("out_proj", "proj")
        elif name.endswith("q_proj.weight"):
            ait_name = ait_name.replace("q_proj", "qkv")
            prefix = key[: -len("q_proj.weight")]
            q = pt_params[prefix + "q_proj.weight"]
            k = pt_params[prefix + "k_proj.weight"]
            v = pt_params[prefix + "v_proj.weight"]
            qkv_weight = torch.cat([q, k, v], dim=0)
            params_ait[ait_name] = qkv_weight
            continue
        elif name.endswith("q_proj.bias"):
            ait_name = ait_name.replace("q_proj", "qkv")
            prefix = key[: -len("q_proj.bias")]
            q = pt_params[prefix + "q_proj.bias"]
            k = pt_params[prefix + "k_proj.bias"]
            v = pt_params[prefix + "v_proj.bias"]
            qkv_bias = torch.cat([q, k, v], dim=0)
            params_ait[ait_name] = qkv_bias
            continue
        elif name.endswith("k_proj.weight"):
            continue
        elif name.endswith("k_proj.bias"):
            continue
        elif name.endswith("v_proj.weight"):
            continue
        elif name.endswith("v_proj.bias"):
            continue
        params_ait[ait_name] = arr

        if USE_CUDA:
            for i in range(depth):
                prefix = "encoder_layers_%d_self_attn_cu_length" % (i)
                cu_len = np.cumsum([0] + [seqlen] * batch_size).astype("int32")
                params_ait[prefix] = torch.from_numpy(cu_len).cuda()

    return params_ait


def compile_unet(
    batch_size=2,
    hh=64,
    ww=64,
    dim=320,
    hidden_dim=1024,
    use_fp16_acc=False,
    convert_conv_to_gemm=False,
):

    ait_mod = ait_UNet2DConditionModel(
        sample_size=64,
        cross_attention_dim=hidden_dim,
        attention_head_dim=[5, 10, 20, 20],
    )
    ait_mod.name_parameter_tensor()

    # set AIT parameters
    pt_mod = pipe.unet
    pt_mod = pt_mod.eval()
    params_ait = map_unet_params(pt_mod, dim)

    latent_model_input_ait = Tensor(
        [batch_size, hh, ww, 4], name="input0", is_input=True
    )
    timesteps_ait = Tensor([batch_size], name="input1", is_input=True)
    text_embeddings_pt_ait = Tensor(
        [batch_size, 64, hidden_dim], name="input2", is_input=True
    )

    Y = ait_mod(latent_model_input_ait, timesteps_ait, text_embeddings_pt_ait)
    mark_output(Y)

    target = detect_target(
        use_fp16_acc=use_fp16_acc, convert_conv_to_gemm=convert_conv_to_gemm
    )
    compile_model(Y, target, "./tmp", "UNet2DConditionModel", constants=params_ait)


def compile_clip(
    batch_size=1,
    seqlen=64,
    dim=768,
    num_heads=12,
    use_fp16_acc=False,
    convert_conv_to_gemm=False,
):
    mask_seq = 0
    causal = True
    depth = 23

    ait_mod = ait_CLIPTextTransformer(
        num_hidden_layers=depth,
        hidden_size=dim,
        num_attention_heads=num_heads,
        batch_size=batch_size,
        seq_len=seqlen,
        causal=causal,
        mask_seq=mask_seq,
    )
    ait_mod.name_parameter_tensor()

    pt_mod = pipe.text_encoder
    pt_mod = pt_mod.eval()
    params_ait = map_clip_params(pt_mod, batch_size, seqlen, depth)

    input_ids_ait = Tensor(
        [batch_size, seqlen], name="input0", dtype="int64", is_input=True
    )
    position_ids_ait = Tensor(
        [batch_size, seqlen], name="input1", dtype="int64", is_input=True
    )
    Y = ait_mod(input_ids=input_ids_ait, position_ids=position_ids_ait)
    mark_output(Y)

    target = detect_target(
        use_fp16_acc=use_fp16_acc, convert_conv_to_gemm=convert_conv_to_gemm
    )
    compile_model(Y, target, "./tmp", "CLIPTextModel", constants=params_ait)


def compile_vae(
    batch_size=1, height=64, width=64, use_fp16_acc=False, convert_conv_to_gemm=False
):
    in_channels = 3
    out_channels = 3
    down_block_types = [
        "DownEncoderBlock2D",
        "DownEncoderBlock2D",
        "DownEncoderBlock2D",
        "DownEncoderBlock2D",
    ]
    up_block_types = [
        "UpDecoderBlock2D",
        "UpDecoderBlock2D",
        "UpDecoderBlock2D",
        "UpDecoderBlock2D",
    ]
    block_out_channels = [128, 256, 512, 512]
    layers_per_block = 2
    act_fn = "silu"
    latent_channels = 4
    sample_size = 512

    ait_vae = ait_AutoencoderKL(
        batch_size,
        height,
        width,
        in_channels=in_channels,
        out_channels=out_channels,
        down_block_types=down_block_types,
        up_block_types=up_block_types,
        block_out_channels=block_out_channels,
        layers_per_block=layers_per_block,
        act_fn=act_fn,
        latent_channels=latent_channels,
        sample_size=sample_size,
    )
    ait_input = Tensor(
        shape=[batch_size, height, width, latent_channels],
        name="vae_input",
        is_input=True,
    )
    ait_vae.name_parameter_tensor()

    pt_mod = pipe.vae
    pt_mod = pt_mod.eval()
    params_ait = map_vae_params(ait_vae, pt_mod, batch_size, height * width)

    Y = ait_vae.decode(ait_input)
    mark_output(Y)
    target = detect_target(
        use_fp16_acc=use_fp16_acc, convert_conv_to_gemm=convert_conv_to_gemm
    )
    compile_model(
        Y,
        target,
        "./tmp",
        "AutoencoderKL",
        constants=params_ait,
    )


@click.command()
@click.option("--token", default="", help="access token")
@click.option("--width", default=512, help="Width of generated image")
@click.option("--height", default=512, help="Height of generated image")
@click.option("--batch-size", default=1, help="batch size")
@click.option("--use-fp16-acc", default=True, help="use fp16 accumulation")
@click.option("--convert-conv-to-gemm", default=True, help="convert 1x1 conv to gemm")
def compile_diffusers(
    token, width, height, batch_size, use_fp16_acc=True, convert_conv_to_gemm=True
):
    logging.getLogger().setLevel(logging.INFO)
    np.random.seed(0)
    torch.manual_seed(4896)

    if detect_target().name() == "rocm":
        convert_conv_to_gemm = False

    global access_token, pipe
    if token != "":
        access_token = token

    pipe = StableDiffusionPipeline.from_pretrained(
<<<<<<< HEAD
        "runwayml/stable-diffusion-v1-5",
=======
        "stabilityai/stable-diffusion-2",
>>>>>>> 69c9a61c
        revision="fp16",
        torch_dtype=torch.float16,
        use_auth_token=access_token,
    ).to("cuda")

    ww = width // 8
    hh = height // 8

    # CLIP
    compile_clip(
        batch_size=batch_size,
<<<<<<< HEAD
=======
        dim=1024,
        num_heads=16,
>>>>>>> 69c9a61c
        use_fp16_acc=use_fp16_acc,
        convert_conv_to_gemm=convert_conv_to_gemm,
    )
    # UNet
    compile_unet(
        batch_size=batch_size * 2,
        ww=ww,
        hh=hh,
        use_fp16_acc=use_fp16_acc,
        convert_conv_to_gemm=convert_conv_to_gemm,
    )
    # VAE
    compile_vae(
        batch_size=batch_size,
        width=ww,
        height=hh,
        use_fp16_acc=use_fp16_acc,
        convert_conv_to_gemm=convert_conv_to_gemm,
    )


if __name__ == "__main__":
    compile_diffusers()<|MERGE_RESOLUTION|>--- conflicted
+++ resolved
@@ -340,11 +340,7 @@
         access_token = token
 
     pipe = StableDiffusionPipeline.from_pretrained(
-<<<<<<< HEAD
-        "runwayml/stable-diffusion-v1-5",
-=======
         "stabilityai/stable-diffusion-2",
->>>>>>> 69c9a61c
         revision="fp16",
         torch_dtype=torch.float16,
         use_auth_token=access_token,
@@ -356,11 +352,8 @@
     # CLIP
     compile_clip(
         batch_size=batch_size,
-<<<<<<< HEAD
-=======
         dim=1024,
         num_heads=16,
->>>>>>> 69c9a61c
         use_fp16_acc=use_fp16_acc,
         convert_conv_to_gemm=convert_conv_to_gemm,
     )
