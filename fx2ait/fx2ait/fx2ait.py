#  Copyright (c) Meta Platforms, Inc. and affiliates.
#
#  Licensed under the Apache License, Version 2.0 (the "License");
#  you may not use this file except in compliance with the License.
#  You may obtain a copy of the License at
#
#      http://www.apache.org/licenses/LICENSE-2.0
#
#  Unless required by applicable law or agreed to in writing, software
#  distributed under the License is distributed on an "AS IS" BASIS,
#  WITHOUT WARRANTIES OR CONDITIONS OF ANY KIND, either express or implied.
#  See the License for the specific language governing permissions and
#  limitations under the License.
#
import io
import logging
import os
import tempfile
import warnings
from datetime import datetime
from typing import Any, Dict, List, NamedTuple, Optional, Sequence, Union

import torch

# @manual=//aitemplate/AITemplate/python/aitemplate:aitemplate
from aitemplate.testing import detect_target
<<<<<<< HEAD

import fx2ait.cache as cache
=======
from fx2ait.ait_module import ARG_SPLITTER_KEYWORD
>>>>>>> e98d2dd7
from .converters.ait_converters import *  # isort:skip # noqa: F401 F403
from .converters.aten2ait_converters import *  # isort:skip # noqa: F401 F403
from aitemplate.compiler import compile_model
from aitemplate.compiler.base import _TorchConstantTensorData
from aitemplate.compiler.public import DynamicProfileStrategy, Tensor as AITTensor
from aitemplate.utils.serialization.serdes_code import dump_program, get_program
from torch.fx.node import _get_qualified_name
from torch.fx.passes.split_utils import getattr_recursive

from .converters.converter_registry import AIT_CONVERTERS
from .tensor_spec import TensorSpec

from .utils import dtype_to_str, make_str_ait_friendly

_LOGGER: logging.Logger = logging.getLogger(__name__)


class AITInterpreterResult(NamedTuple):
    engine: Any
    input_names: Sequence[str]
    output_names: Sequence[str]
    fx_input_names: Sequence[str] = []


class AITInterpreter(torch.fx.Interpreter):
    def __init__(
        self,
        module: torch.fx.GraphModule,
        input_specs: List[Union[TensorSpec, List[TensorSpec]]],
        workdir: str,
        name: str,
        dll_name: str = "test.so",
        dynamic_profile_strategy=DynamicProfileStrategy.MAX,
        profile_devs=None,
        use_fp16_acc=True,
        dump_ait_dir: Optional[str] = None,
        keep_constants: Optional[bool] = None,
        load_ait_dir: Optional[str] = None,
        remote_cache_file_path: Optional[str] = None,
        save_remote_cache: Optional[bool] = False,
        do_optimize_graph: bool = True,
        use_fast_math: bool = True,
        profile_timeout: int = 300,
    ):
        """
        Args:
            module: target module for AITemplate compilation
            input_specs: sample input for the target module
            workdir: directory path for store AITemplate generated files
            name: directory name for store AITemplate generated files
            dll_name: AITemplate library name
            dynamic_profile_strategy: A dynamic profiling strategy, used to filter
            generated profiles at compile time.
            See also: :func:`~aitemplate.compiler.transform.profile.profile`
            use_fp16_acc: whether to uses fp16 accumulation for gemm ops.
            dump_ait_dir: AIT generated file dump location.
            keep_constants: whether to keep original constants or use random generated constants
            load_ait_dir: location for existing ait files
            remote_cache_file_path: AITemplate profiling cache location
            save_remote_cache: whether to save the updated cache
            use_fast_math: whether to use fast math in CUDA kernels
            profile_timeout: timeout in seconds for AIT profilers to complete
        """
        super().__init__(module)

        missing_ops = self.validate_conversion()
        if missing_ops:
            warnings.warn(
                "Interpretation will fail due to missing operations \n"
                + "\n".join(f"{i}" for i in missing_ops)
            )

        self.remote_cache_file_path = remote_cache_file_path
        self.save_remote_cache: bool = (
            True if save_remote_cache and self.remote_cache_file_path else False
        )
        self.remote_cache_bytes = self._load_profile_cache()
        if self.save_remote_cache:
            self.cache_dir = os.path.join(
                tempfile.mkdtemp(prefix="aitemplate_"), ".aitemplate"
            )
            os.environ["CACHE_DIR"] = self.cache_dir
            _LOGGER.info(f"Set CACHE_DIR to {self.cache_dir}")
        self.use_fp16_acc = use_fp16_acc
        self.use_fast_math = use_fast_math
        self.hardware_target = self._create_target()
        self.input_specs = input_specs
        self.input_specs_iter = 0
        self.workdir = workdir
        self.name = name
        self.dll_name = dll_name
        self.dynamic_profile_strategy = dynamic_profile_strategy
        self.profile_devs = profile_devs

        self._input_names: List[str] = []
        self._output_names: List[str] = []
        self._fx_input_names: List[str] = []
        self._loaded_params: Dict[str, AITTensor] = {}

        self.dump_ait_dir = dump_ait_dir
        self.keep_constants = keep_constants
        self.load_ait_dir = load_ait_dir
        self.do_optimize_graph = do_optimize_graph
        self.profile_timeout = profile_timeout

    def _create_target(self):
        """Detect GPU target"""
        return detect_target(
            use_fp16_acc=self.use_fp16_acc,
            remote_cache_bytes=self.remote_cache_bytes,
            use_fast_math=self.use_fast_math,
        )

    def _load_profile_cache(self) -> bytes:
        """
        Load AITemplate profile cache if cache file path is provided
        """
        if not self.remote_cache_file_path:
            return

        cache_bytes = io.BytesIO()
        cache.load_profile_cache(self.remote_cache_file_path, cache_bytes)
        remote_cache_bytes = cache_bytes.getvalue()
        _LOGGER.info(
            f"Loaded profile cache from remote: {self.remote_cache_file_path} with length {len(remote_cache_bytes)}",
        )
        return remote_cache_bytes

    def _upload_profile_cache(self, hardware_target) -> None:
        """
        Update AITemplate profile cache if cache file path is provided
        """
        cache_path = os.path.join(
            self.cache_dir, hardware_target._get_cache_file_name()
        )
        if not self.save_remote_cache or not cache_path:
            return

        _LOGGER.info(
            f"Uploading profile cache to remote: {self.remote_cache_file_path}",
        )
        cache.save_profile_cache(self.remote_cache_file_path, cache_path)
        _LOGGER.info(
            f"Upload AIT cache file to path {self.remote_cache_file_path} completed."
        )

    def validate_conversion(self):
        """
        Validate all node in target module has correspondent AIT converter support.
        """
        missing_converter = set()

        for node in self.module.graph.nodes:
            if node.op == "call_function" and not AIT_CONVERTERS.get(node.target):
                missing_converter.add(f"{node.op} {_get_qualified_name(node.target)}")
            elif node.op == "call_method" and not AIT_CONVERTERS.get(node.target):
                missing_converter.add(f"{node.op} torch.Tensor.{node.target}")
            elif node.op == "call_module":
                submod = self.fetch_attr(node.target)
                submod_type = getattr(submod, "_base_class_origin", type(submod))
                if not AIT_CONVERTERS.get(submod_type):
                    missing_converter.add(f"{node.op} {torch.typename(submod_type)}")

        return missing_converter

    def run(self) -> AITInterpreterResult:
        """
        Build AITemplate engine
        Returns:
        Compiled AITemplate engine packaged as AITInterpreterResult
        """
        run_module_start_time = datetime.now()
        output_tensors = super().run()
        _LOGGER.info(
            f"Run Module elapsed time: {datetime.now() - run_module_start_time}"
        )
        # FX2AIT name if composed as MODULE_NAME/submodule_name, we put all profile file on
        # parent dir of submodule_name to share across submodules.
        profile_dir = (
            os.path.join(self.workdir, self.name[0 : self.name.rindex("/")])
            if self.name.find("/") != -1
            else self.workdir
        )
        args = {
            "tensor": output_tensors,
            "target": self.hardware_target,
            "workdir": self.workdir,
            "test_name": self.name,
            "profile_devs": self.profile_devs,
            "dynamic_profiling_strategy": self.dynamic_profile_strategy,
            "dll_name": self.dll_name,
            "profile_dir": profile_dir,
            "do_optimize_graph": self.do_optimize_graph,
            "profile_timeout": self.profile_timeout,
        }
        if self.dump_ait_dir:
            dump_ait_path = os.path.join(self.dump_ait_dir, self.name + ".py")
            random_constants = not self.keep_constants
            dump_program(
                output_tensors, dump_ait_path, random_constants=random_constants
            )
            _LOGGER.info(f"Dumped AIT model to {dump_ait_path}")

        if self.load_ait_dir:
            load_ait_path = os.path.join(self.load_ait_dir, self.name + ".py")
            _LOGGER.info(f"Loaded AIT model from {load_ait_path}")
            output_tensors, _ = get_program(load_ait_path)
            if isinstance(output_tensors, AITTensor):
                output_tensors = (output_tensors,)
            args["tensor"] = output_tensors

        self.engine = compile_model(**args)
        ait_input_names = [
            n._attrs["name"]
            for n in self.engine.debug_sorted_graph
            if n._attrs["is_input"]
        ]
        for name in ait_input_names:
            assert (
                self._fx_input_names.count(name) == 1
            ), f"Cannot find AIT's compiled input: {name} in fx graph!"

        for name in self._fx_input_names:
            if name in ait_input_names:
                self._input_names.append(name)

        for i, input_name in enumerate(self._fx_input_names):
            _LOGGER.info("Set input{}: {}".format(i, input_name))

        if self.engine is None:
            raise RuntimeError("Engine is missing!")

        if self.save_remote_cache:
            self._upload_profile_cache(self.hardware_target)

        return AITInterpreterResult(
            self.engine,
            self._input_names,
            self._output_names,
            self._fx_input_names,
        )

    def run_node(self, n):
        self._cur_node_name = str(n)
        return super().run_node(n)

    def placeholder(self, target, args, kwargs):
        input_spec = self.input_specs[self.input_specs_iter]
        self.input_specs_iter += 1
        if isinstance(input_spec, List):
            """
            List[Tensor] inputs are flattened in the compiled AIT engine.
            Pytorch module original forward:
                def forward(self, a : Tensor, b: List[Tensor])
                    mod.forward(a, b)

            Ait compiled engine forward:
                engine.forward(a, b##ARG_SPLITTER_KEYWORD##0, b##ARG_SPLITTER_KEYWORD##1)
            AITModule restores calling of the original forward:
                ait_mod.forward(a, b)
            """
            ait_tensors = []
            for i, inp_spec in enumerate(input_spec):
                target_name = f"{target}{ARG_SPLITTER_KEYWORD}{i}"
                self._fx_input_names.append(target_name)
                ait_tensors.append(
                    AITTensor(
                        shape=inp_spec.shape,
                        dtype=dtype_to_str(inp_spec.dtype),
                        name=target_name,
                        is_input=True,
                    )
                )
            return ait_tensors
        elif isinstance(input_spec, TensorSpec) or isinstance(input_spec, torch.Tensor):
            self._fx_input_names.append(target)
            return AITTensor(
                shape=input_spec.shape,
                dtype=dtype_to_str(input_spec.dtype),
                name=target,
                is_input=True,
            )
        else:
            raise AssertionError(
                "Input spec must be a Tensor(Spec) or List of Tensor(Spec)."
            )

    def get_attr(self, target, args, kwargs):
        attr_val = getattr_recursive(self.module, target)

        if not isinstance(attr_val, (torch.Tensor, torch.nn.Parameter)):
            raise RuntimeError(f"Unexpected get_attr value for {target}: {attr_val}")

        ait_friendly_name = make_str_ait_friendly(target)
        ait_dtype = dtype_to_str(attr_val.dtype)
        ait_val = attr_val.contiguous()
        if ait_friendly_name in self._loaded_params:
            existing_tensor = self._loaded_params[ait_friendly_name]
            assert existing_tensor._attrs["dtype"] == ait_dtype
            assert existing_tensor._attrs["data"].tensor == ait_val
            return existing_tensor

        data = _TorchConstantTensorData(ait_val)
        tensor = AITTensor(
            shape=attr_val.shape, dtype=ait_dtype, name=ait_friendly_name
        )
        tensor._bind_data(data)
        self._loaded_params[ait_friendly_name] = tensor
        return tensor

    def call_function(self, target, args, kwargs):
        converter = AIT_CONVERTERS.get(target)

        if not converter:
            raise RuntimeError(
                f"Conversion of function {torch.typename(target)} not currently supported!"
            )

        assert self._cur_node_name is not None
        return converter(target, args, kwargs, self._cur_node_name)

    def call_method(self, target, args, kwargs):
        assert isinstance(target, str)
        converter = AIT_CONVERTERS.get(target)

        if not converter:
            raise RuntimeError(
                f"Conversion of method {target} not currently supported!"
            )

        assert self._cur_node_name is not None
        return converter(target, args, kwargs, self._cur_node_name)

    def call_module(self, target, args, kwargs):
        assert isinstance(target, str)
        submod = self.fetch_attr(target)
        submod_type = getattr(submod, "_base_class_origin", type(submod))
        converter = AIT_CONVERTERS.get(submod_type)

        if not converter:
            raise RuntimeError(
                f"Conversion of module of type {submod_type} not currently supported!"
            )

        assert self._cur_node_name is not None
        return converter(target, submod, args, kwargs, self._cur_node_name)

    def output(self, target, args, kwargs):
        assert len(args) == 1
        if isinstance(args[0], tuple):
            outputs = args[0]
        elif isinstance(args[0], list):
            outputs = tuple(args[0])
        else:
            outputs = (args[0],)

        for i, output in enumerate(outputs):
            name = f"output_{i}"
            output._attrs["name"] = name
            output._attrs["is_output"] = True
            self._output_names.append(name)

        return outputs<|MERGE_RESOLUTION|>--- conflicted
+++ resolved
@@ -24,12 +24,9 @@
 
 # @manual=//aitemplate/AITemplate/python/aitemplate:aitemplate
 from aitemplate.testing import detect_target
-<<<<<<< HEAD
 
 import fx2ait.cache as cache
-=======
 from fx2ait.ait_module import ARG_SPLITTER_KEYWORD
->>>>>>> e98d2dd7
 from .converters.ait_converters import *  # isort:skip # noqa: F401 F403
 from .converters.aten2ait_converters import *  # isort:skip # noqa: F401 F403
 from aitemplate.compiler import compile_model
