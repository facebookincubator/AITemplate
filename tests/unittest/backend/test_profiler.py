--- conflicted
+++ resolved
@@ -49,30 +49,15 @@
 
 class ProfilerTestCase(unittest.TestCase):
     def test_profiler_runner(self):
-<<<<<<< HEAD
-        with detect_target() as _:
-            pr = ProfilerRunner(
-                devices=[str(i) for i in range(12)],
-                timeout=60,
-                postprocessing_delegate=Delegate(test_instance=self),
-            )
-
-            for i, _ in enumerate(pr._postprocessing_delegate.results):
-                sleep_for = 0
-                pr.push(
-                    cmds=["sleep", f"{sleep_for}"],
-                    process_result_callback=delegate_cb_wrapper(i, sleep_for),
-=======
         with patch(
             "aitemplate.backend.profiler_runner.extract_profile_result"
         ) as mock_extract_profile_result:
             mock_extract_profile_result.return_value = ("", False)
-            with CUDATarget() as _:
+            with detect_target() as _:
                 pr = ProfilerRunner(
                     devices=[str(i) for i in range(12)],
                     timeout=60,
                     postprocessing_delegate=Delegate(test_instance=self),
->>>>>>> 116bae51
                 )
 
                 for i, _ in enumerate(pr._postprocessing_delegate.results):
@@ -82,7 +67,14 @@
                         process_result_callback=delegate_cb_wrapper(i, sleep_for),
                     )
 
-                pr.join()
+                    for i, _ in enumerate(pr._postprocessing_delegate.results):
+                        sleep_for = 0
+                        pr.push(
+                            cmds=["sleep", f"{sleep_for}"],
+                            process_result_callback=delegate_cb_wrapper(i, sleep_for),
+                        )
+
+                    pr.join()
 
 
 if __name__ == "__main__":
