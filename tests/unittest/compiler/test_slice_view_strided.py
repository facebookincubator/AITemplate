#  Copyright (c) Meta Platforms, Inc. and affiliates.
#
#  Licensed under the Apache License, Version 2.0 (the "License");
#  you may not use this file except in compliance with the License.
#  You may obtain a copy of the License at
#
#      http://www.apache.org/licenses/LICENSE-2.0
#
#  Unless required by applicable law or agreed to in writing, software
#  distributed under the License is distributed on an "AS IS" BASIS,
#  WITHOUT WARRANTIES OR CONDITIONS OF ANY KIND, either express or implied.
#  See the License for the specific language governing permissions and
#  limitations under the License.
#
import unittest

import torch

from aitemplate.compiler import compile_model, ops
from aitemplate.compiler.base import IntVar
from aitemplate.compiler.ops.common.epilogue import FuncEnum
from aitemplate.testing import detect_target, test_utils
from aitemplate.testing.test_utils import (
    filter_test_cases_by_params,
    get_random_torch_tensor,
    get_torch_empty_tensor,
    TestEnv,
)
from aitemplate.utils import graph_utils

from parameterized import parameterized


_TOLERANCE_LIMITS = {
    "float16": {"atol": 5e-2, "rtol": 5e-2},
    "float32": {"atol": 5e-2, "rtol": 5e-2},
    "bfloat16": {"atol": 3e-1, "rtol": 3e-1},
}


class SliceViewStridedOpTestCase(unittest.TestCase):
    @classmethod
    def setUpClass(cls) -> None:
        torch.manual_seed(0)

    @parameterized.expand(
        filter_test_cases_by_params(
            {
                TestEnv.CUDA_LESS_THAN_SM80: [("float16")],
                TestEnv.CUDA_SM80: [("bfloat16"), ("float32")],
                TestEnv.ROCM: [],
            }
        )
    )
    def test_slice_view_gemm_fusible(self, dtype):
        N = 4
        batch_dim = IntVar([1, 2, 3], "batch_size")

        input0 = test_utils.gen_input_tensor(
            [batch_dim, 2 * N, N], dtype=dtype, name="input0"
        )
        X0 = ops.dynamic_slice()(input0, [None, None, None], [None, N, None])
        X1 = ops.reshape()(X0, [-1, N * N])
        input1 = test_utils.gen_input_tensor([N, N * N], dtype=dtype, name="input1")
        Y = ops.gemm_rcr()(X1, input1)
        Y._attrs["name"] = "output0"
        Y._attrs["is_output"] = True

        # Gen module.
        target = detect_target()
        module = compile_model(
            [Y], target, "./tmp", f"slice_reshape_gemm_fusible_{dtype}"
        )

        # Verify the generated graph.
        sorted_graph = module.debug_sorted_graph
        self.assertEqual(len(sorted_graph), 3)
        sorted_ops = graph_utils.get_sorted_ops(sorted_graph)
        self.assertEqual(len(sorted_ops), 1)

        # Prepare PyTorch tensors.
        for batch_size in batch_dim._attrs["values"]:
            # Run PyTorch baseline.
            input0_pt = get_random_torch_tensor([batch_size, 2 * N, N], dtype)
            x0_pt = input0_pt[:, :N, :]
            x1_pt = torch.reshape(x0_pt, [-1, N * N])
            input1_pt = get_random_torch_tensor([N, N * N], dtype)
            y_pt = torch.nn.functional.linear(x1_pt, input1_pt)
            y = get_torch_empty_tensor(y_pt.shape, dtype)

            # Run AITemplate module.
            module.run_with_tensors(
                {
                    "input0": input0_pt,
                    "input1": input1_pt,
                },
                [y],
            )

            # Do comparisons.
            torch.testing.assert_close(y, y_pt, **_TOLERANCE_LIMITS[dtype])

    @parameterized.expand(
        filter_test_cases_by_params(
            {
                TestEnv.CUDA_LESS_THAN_SM80: [("float16")],
                TestEnv.CUDA_SM80: [("bfloat16"), ("float32")],
                TestEnv.ROCM: [],
            }
        )
    )
    def test_slice_view_gemm_non_fusible(self, dtype):
        N = 4
        batch_dim = IntVar([1, 2, 3], "batch_size")

        input0 = test_utils.gen_input_tensor(
            [batch_dim, N, 2 * N], dtype=dtype, name="input0"
        )
        X0 = ops.dynamic_slice()(input0, [None, None, None], [None, None, N])
        X1 = ops.reshape()(X0, [-1, N * N])
        input1 = test_utils.gen_input_tensor([N, N * N], dtype=dtype, name="input1")
        Y = ops.gemm_rcr()(X1, input1)
        Y._attrs["name"] = "output0"
        Y._attrs["is_output"] = True

        # Gen module.
        target = detect_target()
        module = compile_model(
            [Y], target, "./tmp", f"slice_reshape_gemm_non_fusible_{dtype}"
        )

        # Verify the generated graph.
        sorted_graph = module.debug_sorted_graph
        self.assertEqual(len(sorted_graph), 4)
        sorted_ops = graph_utils.get_sorted_ops(sorted_graph)
        self.assertEqual(len(sorted_ops), 2)

        # Prepare PyTorch tensors.
        for batch_size in batch_dim._attrs["values"]:
            # Run PyTorch baseline.
            input0_pt = get_random_torch_tensor([batch_size, N, 2 * N], dtype)
            x0_pt = input0_pt[:, :, :N]
            x1_pt = torch.reshape(x0_pt, [-1, N * N])
            input1_pt = get_random_torch_tensor([N, N * N], dtype) * 0.5
            y_pt = torch.nn.functional.linear(x1_pt, input1_pt)
            y = get_torch_empty_tensor(y_pt.shape, dtype)

            # Run AITemplate module.
            module.run_with_tensors(
                {
                    "input0": input0_pt,
                    "input1": input1_pt,
                },
                [y],
            )

            # Do comparisons.
            torch.testing.assert_close(y, y_pt, **_TOLERANCE_LIMITS[dtype])

    @parameterized.expand(
        filter_test_cases_by_params(
            {
                TestEnv.CUDA_LESS_THAN_SM80: [("float16")],
                TestEnv.CUDA_SM80: [("bfloat16"), ("float32")],
                TestEnv.ROCM: [],
            }
        )
    )
    def test_slice_flatten_concat_fusible_1(self, dtype):
        test_name = f"slice_flatten_concat_fusible_{dtype}"
        batch_dim = IntVar([3, 10], "batch_size")
        X0 = test_utils.gen_input_tensor([batch_dim, 12, 1], dtype=dtype, name="x0")
        X1 = test_utils.gen_input_tensor([batch_dim, 12, 1], dtype=dtype, name="x1")
        X2 = test_utils.gen_input_tensor([batch_dim, 10], dtype=dtype, name="x2")
        A = test_utils.gen_input_tensor([batch_dim, 8, 48], dtype=dtype, name="a")
        B = test_utils.gen_input_tensor([batch_dim, 48, 40], dtype=dtype, name="b")

        start_indices = [0, 0, 0]
        end_indices = [None, None, 39]
        squeeze_dim = 2
        cat_dim = 1
        flatten_start_dim = 1
        flatten_end_dim = -1

        Y0 = ops.bmm_rrr()(A, B)
        Y1 = ops.dynamic_slice()(Y0, start_indices, end_indices)
        Y2 = ops.flatten(start_dim=flatten_start_dim, end_dim=flatten_end_dim)(Y1)
        Y3 = ops.elementwise(FuncEnum.ADD)(X0, X1)
        Y4 = ops.squeeze(squeeze_dim)(Y3)
        Y = ops.concatenate()([X2, Y2, Y4], dim=cat_dim)
        Y._attrs["name"] = "output0"
        Y._attrs["is_output"] = True

        # Gen module.
        target = detect_target()
        module = compile_model([Y], target, "./tmp", test_name)

        # Verify the generated graph.
        sorted_graph = module.debug_sorted_graph
        self.assertEqual(len(sorted_graph), 7)
        sorted_ops = graph_utils.get_sorted_ops(sorted_graph)
        self.assertEqual(len(sorted_ops), 3)

        # Prepare PyTorch tensors.
        for batch_size in batch_dim._attrs["values"]:
            # Run PyTorch baseline.
            x0_pt = get_random_torch_tensor([batch_size, 12, 1], dtype)
            x1_pt = get_random_torch_tensor([batch_size, 12, 1], dtype)
            x2_pt = get_random_torch_tensor([batch_size, 10], dtype)
            a_pt = get_random_torch_tensor([batch_size, 8, 48], dtype)
            b_pt = get_random_torch_tensor([batch_size, 48, 40], dtype)
            slice_indices = [slice(i, j) for i, j in zip(start_indices, end_indices)]

            y0_pt = torch.bmm(a_pt, b_pt)
            y1_pt = y0_pt[slice_indices]
            y2_pt = torch.flatten(
                y1_pt, start_dim=flatten_start_dim, end_dim=flatten_end_dim
            )
            y3_pt = x0_pt + x1_pt
            y4_pt = torch.squeeze(y3_pt, dim=squeeze_dim)
            y_pt = torch.cat([x2_pt, y2_pt, y4_pt], dim=cat_dim)
            y = get_torch_empty_tensor(y_pt.shape, dtype)

            # Run AITemplate module.
            module.run_with_tensors(
                {
                    "x0": x0_pt,
                    "x1": x1_pt,
                    "x2": x2_pt,
                    "a": a_pt,
                    "b": b_pt,
                },
                [y],
            )

            # Do comparisons.
            torch.testing.assert_close(y, y_pt, **_TOLERANCE_LIMITS[dtype])

    @parameterized.expand(
        filter_test_cases_by_params(
            {
                TestEnv.CUDA_LESS_THAN_SM80: [("float16")],
                TestEnv.CUDA_SM80: [("bfloat16"), ("float32")],
                TestEnv.ROCM: [],
            }
        )
    )
    def test_slice_flatten_concat_fusible_2(self, dtype):
        test_name = f"slice_flatten_concat_fusible_{dtype}_2"
        batch_dim = IntVar([1, 2], "batch_size")
        X0 = test_utils.gen_input_tensor([batch_dim, 2, 1], dtype=dtype, name="x0")
        X1 = test_utils.gen_input_tensor([batch_dim, 2, 1], dtype=dtype, name="x1")
        X2 = test_utils.gen_input_tensor([batch_dim, 1], dtype=dtype, name="x2")
        A = test_utils.gen_input_tensor([batch_dim, 2, 1], dtype=dtype, name="a")
        B = test_utils.gen_input_tensor([batch_dim, 1, 2], dtype=dtype, name="b")

        start_indices = [0, 0, 0]
        end_indices = [None, None, 3]
        reshape_to = [-1, 2]
        cat_dim = 1
        flatten_start_dim = 1
        flatten_end_dim = -1

        Y0 = ops.bmm_rrr()(A, B)
        Y1 = ops.dynamic_slice()(Y0, start_indices, end_indices)
        Y2 = ops.flatten(start_dim=flatten_start_dim, end_dim=flatten_end_dim)(Y1)
        Y3 = X0 + X1
        Y4 = ops.reshape()(Y3, reshape_to)
        Y = ops.concatenate()([Y4, Y2, X2, Y4], dim=cat_dim)
        Y._attrs["name"] = "output0"
        Y._attrs["is_output"] = True

        # Gen module.
        target = detect_target()
        module = compile_model([Y], target, "./tmp", test_name)

        # Prepare PyTorch tensors.
        for batch_size in batch_dim._attrs["values"]:
            # Run PyTorch baseline.
            x0_pt = get_random_torch_tensor([batch_size, 2, 1], dtype)
            x1_pt = get_random_torch_tensor([batch_size, 2, 1], dtype)
            x2_pt = get_random_torch_tensor([batch_size, 1], dtype)
            a_pt = get_random_torch_tensor([batch_size, 2, 1], dtype)
            b_pt = get_random_torch_tensor([batch_size, 1, 2], dtype)
            slice_indices = [slice(i, j) for i, j in zip(start_indices, end_indices)]

            y0_pt = torch.bmm(a_pt, b_pt)
            y1_pt = y0_pt[slice_indices]
            y2_pt = torch.flatten(
                y1_pt, start_dim=flatten_start_dim, end_dim=flatten_end_dim
            )
            y3_pt = x0_pt + x1_pt
            y4_pt = y3_pt.reshape(*reshape_to)
            y_pt = torch.cat([y4_pt, y2_pt, x2_pt, y4_pt], dim=cat_dim)
            y = get_torch_empty_tensor(y_pt.shape, dtype)

            # Run AITemplate module.
            module.run_with_tensors(
                {
                    "x0": x0_pt,
                    "x1": x1_pt,
                    "x2": x2_pt,
                    "a": a_pt,
                    "b": b_pt,
                },
                [y],
            )

            # Do comparisons.
            torch.testing.assert_close(y, y_pt, **_TOLERANCE_LIMITS[dtype])

    @parameterized.expand(
        filter_test_cases_by_params(
            {
                TestEnv.CUDA_LESS_THAN_SM80: [("float16")],
                TestEnv.CUDA_SM80: [("bfloat16"), ("float32")],
                TestEnv.ROCM: [],
            }
        )
    )
    def test_slice_reshape_concat_fusible_1(self, dtype):
        test_name = f"slice_reshape_concat_fusible_{dtype}_1"
        batch_dim = IntVar([1, 2], "batch_size")
        M = 2
        N = 2
        K = 1

        X0 = test_utils.gen_input_tensor([batch_dim, 1], dtype=dtype, name="x0")
        X1 = test_utils.gen_input_tensor([batch_dim, 1], dtype=dtype, name="x1")
        A = test_utils.gen_input_tensor([batch_dim, K, M], dtype=dtype, name="a")
        B = test_utils.gen_input_tensor([batch_dim, K, N], dtype=dtype, name="b")
        D = test_utils.gen_input_tensor([N], dtype=dtype, name="d")

        start_indices = [0, 0, 0]
        end_indices = [None, None, 1]
        reshape_to = [-1, M * (N - 1)]
        cat_dim = 1

        Y0 = ops.bmm_crr_add()(A, B, D)
        Y1 = ops.dynamic_slice()(Y0, start_indices, end_indices)
        Y2 = ops.reshape()(Y1, reshape_to)
        Y3 = ops.concatenate()([Y2, X0], dim=cat_dim)
        Y = ops.concatenate()([Y3, X1], dim=cat_dim)
        Y._attrs["name"] = "output0"
        Y._attrs["is_output"] = True

        # Gen module.
        target = detect_target()
        module = compile_model([Y], target, "./tmp", test_name)

        # Prepare PyTorch tensors.
        for batch_size in batch_dim._attrs["values"]:
            # Run PyTorch baseline.
            x0_pt = get_random_torch_tensor([batch_size, 1], dtype)
            x1_pt = get_random_torch_tensor([batch_size, 1], dtype)
            a_pt = get_random_torch_tensor([batch_size, K, M], dtype)
            b_pt = get_random_torch_tensor([batch_size, K, N], dtype)
            d_pt = get_random_torch_tensor([N], dtype)
            slice_indices = [slice(i, j) for i, j in zip(start_indices, end_indices)]

            y0_pt = torch.bmm(a_pt.permute([0, 2, 1]), b_pt)
            y0_pt = y0_pt + d_pt
            y1_pt = y0_pt[slice_indices]
            y2_pt = y1_pt.reshape(*reshape_to)
            y3_pt = torch.cat([y2_pt, x0_pt], dim=cat_dim)
            y_pt = torch.cat([y3_pt, x1_pt], dim=cat_dim)
            y = get_torch_empty_tensor(y_pt.shape, dtype)

            # Run AITemplate module.
            module.run_with_tensors(
                {
                    "x0": x0_pt,
                    "x1": x1_pt,
                    "a": a_pt,
                    "b": b_pt,
                    "d": d_pt,
                },
                [y],
            )

            # Do comparisons.
            torch.testing.assert_close(y, y_pt, **_TOLERANCE_LIMITS[dtype])

    @parameterized.expand(
        filter_test_cases_by_params(
            {
                TestEnv.CUDA_LESS_THAN_SM80: [("float16")],
                TestEnv.CUDA_SM80: [("bfloat16"), ("float32")],
                TestEnv.ROCM: [],
            }
        )
    )
    def test_slice_reshape_concat_fusible_2(self, dtype):
<<<<<<< HEAD
        test_name = "slice_reshape_concat_fusible_{dtype}_2"
=======
        test_name = f"slice_reshape_concat_fusible_{dtype}_2"
>>>>>>> bd43a993
        batch_dim = IntVar([1, 8], "batch_size")
        M = 8
        N = 64
        K = 4

        K1_0 = 32 * 8
        K1_1 = 3

        # K1 = 259: need padding
        K1 = K1_0 + K1_1
        N1 = 256

        X0 = test_utils.gen_input_tensor([batch_dim, M, K], dtype=dtype, name="x0")
        W0 = test_utils.gen_input_tensor([N, K], dtype=dtype, name="w0")
        X1 = test_utils.gen_input_tensor([batch_dim, K1_1], dtype=dtype, name="x1")
        W1 = test_utils.gen_input_tensor([N1, K1], dtype=dtype, name="w1")

        start_indices = [0, 0, 32]
        end_indices = [None, None, 64]
        reshape_to = [-1, K1_0]
        cat_dim = 1

        Y0 = ops.gemm_rcr()(X0, W0)
        Y1 = ops.dynamic_slice()(Y0, start_indices, end_indices)
        Y2 = ops.reshape()(Y1, reshape_to)
        Y3 = ops.concatenate()([Y2, X1], dim=cat_dim)
        Y = ops.gemm_rcr()(Y3, W1)
        Y._attrs["name"] = "output0"
        Y._attrs["is_output"] = True

        # Gen module.
        target = detect_target()
        module = compile_model([Y], target, "./tmp", test_name)

        # Prepare PyTorch tensors.
        for batch_size in batch_dim._attrs["values"]:
            # Run PyTorch baseline.
            x0_pt = get_random_torch_tensor([batch_size, M, K], dtype)
            w0_pt = get_random_torch_tensor([N, K], dtype)
            x1_pt = get_random_torch_tensor([batch_size, K1_1], dtype)
            w1_pt = get_random_torch_tensor([N1, K1], dtype)
            slice_indices = [slice(i, j) for i, j in zip(start_indices, end_indices)]

            y0_pt = torch.nn.functional.linear(x0_pt, w0_pt)
            y1_pt = y0_pt[slice_indices]
            y2_pt = y1_pt.reshape(*reshape_to)
            y3_pt = torch.cat([y2_pt, x1_pt], dim=cat_dim)
            y_pt = torch.nn.functional.linear(y3_pt, w1_pt)
            y = get_torch_empty_tensor(y_pt.shape, dtype)

            # Run AITemplate module.
            module.run_with_tensors(
                {
                    "x0": x0_pt,
                    "w0": w0_pt,
                    "x1": x1_pt,
                    "w1": w1_pt,
                },
                [y],
            )

            # Do comparisons.
            torch.testing.assert_close(y, y_pt, **_TOLERANCE_LIMITS[dtype])


if __name__ == "__main__":
    unittest.main()<|MERGE_RESOLUTION|>--- conflicted
+++ resolved
@@ -391,11 +391,7 @@
         )
     )
     def test_slice_reshape_concat_fusible_2(self, dtype):
-<<<<<<< HEAD
-        test_name = "slice_reshape_concat_fusible_{dtype}_2"
-=======
         test_name = f"slice_reshape_concat_fusible_{dtype}_2"
->>>>>>> bd43a993
         batch_dim = IntVar([1, 8], "batch_size")
         M = 8
         N = 64
