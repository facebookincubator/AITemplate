#  Copyright (c) Meta Platforms, Inc. and affiliates.
#
#  Licensed under the Apache License, Version 2.0 (the "License");
#  you may not use this file except in compliance with the License.
#  You may obtain a copy of the License at
#
#      http://www.apache.org/licenses/LICENSE-2.0
#
#  Unless required by applicable law or agreed to in writing, software
#  distributed under the License is distributed on an "AS IS" BASIS,
#  WITHOUT WARRANTIES OR CONDITIONS OF ANY KIND, either express or implied.
#  See the License for the specific language governing permissions and
#  limitations under the License.
#
import unittest

import torch

from aitemplate.compiler import compile_model, ops
from aitemplate.compiler.ops.common.epilogue import FuncEnum
from aitemplate.frontend import IntVar, Tensor
from aitemplate.testing import detect_target
from aitemplate.testing.test_utils import (
    get_random_torch_tensor,
    get_torch_empty_tensor,
    has_op,
)
from aitemplate.utils import graph_utils


@unittest.skipIf(detect_target().name() == "rocm", "Not supported by ROCM.")
class SplitBmmFusionTestCase(unittest.TestCase):
    def _test_split_bmm_rcr_fusion(
        self,
        bmm_rcr_op,
        B,
        M,
        N,
        K,
        split_size_or_sections,
        split_dim,
        testname,
        with_padding=False,
        dtype="float16",
    ):
        T_A = Tensor(
            shape=[B, M, K],
            dtype=dtype,
            name="input0",
            is_input=True,
        )
        T_B = Tensor(
            shape=[B, N, K],
            dtype=dtype,
            name="input1",
            is_input=True,
        )
        Xs = ops.split()(T_A, split_size_or_sections, split_dim)
        Ys = ops.split()(T_B, split_size_or_sections, split_dim)
        assert len(Xs) == len(Ys)

        n = len(Xs)
        Cs = []
        for i in range(n):
            X = Xs[i]
            Y = Ys[i]
            C = bmm_rcr_op()(X, Y)
            Cs.append(C)
        Y = ops.concatenate()(Cs, dim=split_dim)
        Y._attrs["name"] = "output"
        Y._attrs["is_output"] = True

        a = get_random_torch_tensor([B, M, K], dtype)
        b = get_random_torch_tensor([B, N, K], dtype)
        xs = a.split(split_size_or_sections, split_dim)
        ys = b.split(split_size_or_sections, split_dim)
        cs = []
        for i in range(n):
            x = xs[i]
            y = ys[i]
            c = torch.bmm(x, y.permute(0, 2, 1))
            cs.append(c)
        y_pt = torch.cat(cs, dim=split_dim)

        # Gen module.
        target = detect_target()
        module = compile_model(Y, target, "./tmp", testname)
        graph = module.debug_sorted_graph
        if not with_padding:
            assert len(graph) == 3, (
                f"The final graph should have only 3 tensors. "
                f"But it has {len(graph)} tensors now."
            )
        y = get_torch_empty_tensor(y_pt.size(), dtype)
        module.run_with_tensors({"input0": a, "input1": b}, [y])
        self.assertTrue(torch.allclose(y, y_pt, atol=1e-2, rtol=1e-2))

    def test_split_bmm_rcr_fusion_static(self):
        # bmm_rcr (K with an odd value) with padding:
        # in this case, split and bmm_rcr are not going to be fused actually because
        # of the padding applied to bmm_rcr.
        self._test_split_bmm_rcr_fusion(
            ops.bmm_rcr,
            1,
            10000,
            3,
            5,
            [2, 3],
            2,
            "test_split_bmm_rcr",
            with_padding=True,
        )
        # bmm_rcr_n1
        self._test_split_bmm_rcr_fusion(
            ops.bmm_rcr_n1, 1, 160, 1, 32, 8, 2, "test_split_bmm_rcr"
        )
        # bmm_rcr_n1, split_dim = 2
        self._test_split_bmm_rcr_fusion(
            ops.bmm_rcr_n1, 1, 10000, 1, 5, [2, 3], 2, "test_split_bmm_rcr"
        )
        # bmm_rcr_n1, split_dim = 2
        self._test_split_bmm_rcr_fusion(
            ops.bmm_rcr_n1, 1, 10000, 1, 5, [3, 2], 2, "test_split_bmm_rcr"
        )
        # bmm_rcr_n1
        self._test_split_bmm_rcr_fusion(
            ops.bmm_rcr_n1, 1, 10, 1, 32, [16, 8, 8], 2, "test_split_bmm_rcr"
        )
        # bmm_rcr_n1, split_dim = 0
        self._test_split_bmm_rcr_fusion(
            ops.bmm_rcr, 4, 10000, 1, 32, [2, 2], 0, "test_split_bmm_rcr"
        )
        # bmm_rcr_n1, split_dim = 1
        self._test_split_bmm_rcr_fusion(
            ops.bmm_rcr, 64, 2, 2, 32, 1, 1, "test_split_bmm_rcr"
        )
        # bmm_rcr
        self._test_split_bmm_rcr_fusion(
            ops.bmm_rcr, 1024, 128, 512, 256 * 2, 256, 2, "test_split_bmm_rcr"
        )
        # bmm_rcr
        self._test_split_bmm_rcr_fusion(
            ops.bmm_rcr, 1, 10000, 3, 96, [32, 32, 32], 2, "test_split_bmm_rcr"
        )
        # bmm_rcr, split_dim = 0, can only be static
        self._test_split_bmm_rcr_fusion(
            ops.bmm_rcr, 1024, 128, 512, 256 * 2, 512, 0, "test_split_bmm_rcr"
        )
        # bmm_rcr, split_dim = 1
        self._test_split_bmm_rcr_fusion(
            ops.bmm_rcr, 1024, 512, 512, 256 * 2, 256, 1, "test_split_bmm_rcr"
        )

    def _test_split_bmm_rcr_fusion_dynamic_M(
        self,
        bmm_rcr_op,
        B,
        Ms,
        N,
        K,
        split_size_or_sections,
        split_dim,
        testname,
        dtype="float16",
    ):
        assert isinstance(Ms, (list, tuple))

        T_A = Tensor(
            shape=[B, IntVar(name="input_batch", values=Ms), K],
            dtype=dtype,
            name="input0",
            is_input=True,
        )
        T_B = Tensor(
            shape=[B, N, K],
            dtype=dtype,
            name="input1",
            is_input=True,
        )
        Xs = ops.split()(T_A, split_size_or_sections, split_dim)
        Ys = ops.split()(T_B, split_size_or_sections, split_dim)
        assert len(Xs) == len(Ys)

        n = len(Xs)
        Cs = []
        for i in range(n):
            X = Xs[i]
            Y = Ys[i]
            C = bmm_rcr_op()(X, Y)
            Cs.append(C)
        Y = ops.concatenate()(Cs, dim=split_dim)
        Y._attrs["name"] = "output"
        Y._attrs["is_output"] = True

        # Gen module.
        target = detect_target()
        module = compile_model(Y, target, "./tmp", testname)
        graph = module.debug_sorted_graph
        assert len(graph) == 3, (
            f"The final graph should have only 3 tensors. "
            f"But it has {len(graph)} tensors now."
        )

        for M in Ms:
            a = get_random_torch_tensor([B, M, K], dtype)
            b = get_random_torch_tensor([B, N, K], dtype)
            xs = a.split(split_size_or_sections, split_dim)
            ys = b.split(split_size_or_sections, split_dim)
            cs = []
            for i in range(n):
                x = xs[i]
                y = ys[i]
                c = torch.bmm(x, y.permute(0, 2, 1))
                cs.append(c)
            y_pt = torch.cat(cs, dim=split_dim)

            y = get_torch_empty_tensor(y_pt.size(), dtype)
            module.run_with_tensors({"input0": a, "input1": b}, [y])
            self.assertTrue(torch.allclose(y, y_pt, atol=1e-2, rtol=1e-2))

    def test_split_bmm_rcr_fusion_dynamic_M(self):
        # bmm_rcr_n1
        self._test_split_bmm_rcr_fusion_dynamic_M(
            ops.bmm_rcr_n1,
            1,
            [100, 160],
            1,
            32,
            8,
            2,
            "test_split_bmm_rcr_n1_dynamic_M",
        )
        # bmm_rcr
        self._test_split_bmm_rcr_fusion_dynamic_M(
            ops.bmm_rcr,
            1024,
            [128, 256],
            512,
            256 * 2,
            256,
            2,
            "test_split_bmm_rcr_dynamic_M",
        )

    def _test_split_bmm_rcr_fusion_qkv(
        self,
        B,  # batch_size * num_heads * 3
        M,
        N,
        K,
        NH,  # num_heads
        split_size_or_sections,
        split_dim=0,
        testname="test_split_qkv",
        dtype="float16",
        should_fail=False,
    ):
        X = Tensor(
            shape=[B, M, K],
            dtype=dtype,
            name="input0",
            is_input=True,
        )
<<<<<<< HEAD
        scale = Tensor(shape=[], dtype="float16", name="scale", value=K ** -0.5)
=======
        scale = Tensor(shape=[], dtype=dtype, name="scale", value=K**-0.5)
>>>>>>> 116bae51

        (Q, KK, V) = ops.split()(X, split_size_or_sections, split_dim)
        QK = ops.bmm_rcr()(Q, KK)
        QK = ops.elementwise(FuncEnum.MUL)(QK, scale)
        QK = ops.softmax()(QK, -1)
        Y = ops.bmm_rrr_permute((NH,))(QK, V)
        Y._attrs["name"] = "output"
        Y._attrs["is_output"] = True

        a = get_random_torch_tensor([B, M, K], dtype)
        (q, k, v) = a.split(split_size_or_sections, split_dim)
        qk = torch.bmm(q, k.permute(0, 2, 1)) * K ** -0.5
        qk = torch.softmax(qk, -1)
        qkv = torch.bmm(qk, v)
        y_pt = qkv.reshape(B // 3 // NH, NH, M, K).permute([0, 2, 1, 3])

        # Gen module.
        target = detect_target()
        module = compile_model(Y, target, "./tmp", testname)
        graph = module.debug_sorted_graph
        sorted_ops = graph_utils.get_sorted_ops(graph)
        if should_fail:
            assert has_op(sorted_ops, "split"), "The final graph should have split op!"
        else:
            assert not has_op(sorted_ops, "split"), "The final graph has split op!"

        y = get_torch_empty_tensor(y_pt.size(), dtype)
        module.run_with_tensors({"input0": a}, [y])
        self.assertTrue(torch.allclose(y, y_pt, atol=1e-2, rtol=1e-2))

    def test_split_bmm_rcr_fusion_qkv(self):
        self._test_split_bmm_rcr_fusion_qkv(3, 4096, 4096, 512, 1, 1)
        self._test_split_bmm_rcr_fusion_qkv(3 * 16, 1024, 1024, 256, 16, 16)

    @unittest.skipIf(
        detect_target().name() == "cuda" and int(detect_target()._arch) < 80,
        "Not supported by CUDA < SM80.",
    )
    def test_split_bmm_fusion_float(self):
        # bmm_rcr (K with an odd value) with padding:
        # in this case, split and bmm_rcr are not going to be fused actually because
        # of the padding applied to bmm_rcr.
        self._test_split_bmm_rcr_fusion(
            ops.bmm_rcr,
            1,
            10000,
            3,
            5,
            [2, 3],
            2,
            "test_split_bmm_rcr",
            with_padding=True,
            dtype="float",
        )
        # bmm_rcr_n1, split_dim = 2
        self._test_split_bmm_rcr_fusion(
            ops.bmm_rcr_n1,
            1,
            10000,
            1,
            5,
            [2, 3],
            2,
            "test_split_bmm_rcr_float",
            dtype="float",
        )
        # bmm_rcr
        self._test_split_bmm_rcr_fusion(
            ops.bmm_rcr,
            10,
            8,
            32,
            16 * 2,
            16,
            2,
            "test_split_bmm_rcr_float",
            dtype="float",
        )
        # bmm_rcr, split_dim = 0, can only be static
        self._test_split_bmm_rcr_fusion(
            ops.bmm_rcr,
            10,
            8,
            32,
            16 * 2,
            32,
            0,
            "test_split_bmm_rcr_float",
            dtype="float",
        )
        # bmm_rcr_n1
        self._test_split_bmm_rcr_fusion_dynamic_M(
            ops.bmm_rcr_n1,
            1,
            [100, 160],
            1,
            32,
            8,
            2,
            "test_split_bmm_rcr_n1_dynamic_M_float",
            dtype="float",
        )
        # bmm_rcr
        self._test_split_bmm_rcr_fusion_dynamic_M(
            ops.bmm_rcr,
            10,
            [8, 16],
            32,
            16 * 2,
            16,
            2,
            "test_split_bmm_rcr_dynamic_M_float",
            dtype="float",
        )
        self._test_split_bmm_rcr_fusion_qkv(3 * 16, 10, 10, 8, 16, 16, dtype="float")


if __name__ == "__main__":
    unittest.main()<|MERGE_RESOLUTION|>--- conflicted
+++ resolved
@@ -261,11 +261,7 @@
             name="input0",
             is_input=True,
         )
-<<<<<<< HEAD
-        scale = Tensor(shape=[], dtype="float16", name="scale", value=K ** -0.5)
-=======
         scale = Tensor(shape=[], dtype=dtype, name="scale", value=K**-0.5)
->>>>>>> 116bae51
 
         (Q, KK, V) = ops.split()(X, split_size_or_sections, split_dim)
         QK = ops.bmm_rcr()(Q, KK)
