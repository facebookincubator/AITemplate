#  Copyright (c) Meta Platforms, Inc. and affiliates.
#
#  Licensed under the Apache License, Version 2.0 (the "License");
#  you may not use this file except in compliance with the License.
#  You may obtain a copy of the License at
#
#      http://www.apache.org/licenses/LICENSE-2.0
#
#  Unless required by applicable law or agreed to in writing, software
#  distributed under the License is distributed on an "AS IS" BASIS,
#  WITHOUT WARRANTIES OR CONDITIONS OF ANY KIND, either express or implied.
#  See the License for the specific language governing permissions and
#  limitations under the License.
#
import unittest

import torch

from aitemplate.compiler import compile_model, ops
from aitemplate.frontend import Tensor
from aitemplate.testing import detect_target
from aitemplate.testing.test_utils import (
    filter_test_cases_by_test_env,
    get_random_torch_tensor,
    get_torch_empty_tensor,
)


@unittest.skipIf(detect_target().name() == "rocm", "Not supported by ROCM.")
class BMMSoftmaxTestCase(unittest.TestCase):
    @classmethod
    def setUpClass(cls) -> None:
        torch.manual_seed(0)

    def _test_bmm_rcr_softmax(
        self,
        B=16,
        M=16,
        K=64,
        N=24,
        dtype="float16",
        test_name="bmm_rcr_softmax",
    ):
<<<<<<< HEAD
        X = Tensor(shape=[B, M, K], dtype="float16", name="input_0", is_input=True)
        W = Tensor(shape=[B, N, K], dtype="float16", name="input_1", is_input=True)
=======
        X = Tensor(shape=[B, M, K], dtype=dtype, name="input_0", is_input=True)
        W = Tensor(shape=[B, N, K], dtype=dtype, name="input_1", is_input=True)
>>>>>>> bd43a993
        OP = ops.bmm_rcr_softmax()
        Y = OP(X, W)
        Y._attrs["name"] = "output_0"
        Y._attrs["is_output"] = True

        x_pt = get_random_torch_tensor([B, M, K], dtype)
        w_pt = get_random_torch_tensor([B, N, K], dtype)
        wt_pt = torch.transpose(w_pt, 2, 1)
        y_pt = torch.bmm(x_pt, wt_pt)
        y_pt = torch.softmax(y_pt, dim=-1)

        module = compile_model(Y, detect_target(), "./tmp", test_name)

        inputs = {"input_0": x_pt, "input_1": w_pt}
        y = get_torch_empty_tensor([B, M, N], dtype)
        module.run_with_tensors(inputs, [y])

        torch.testing.assert_close(y, y_pt, atol=1e-2, rtol=1e-2)

        torch.testing.assert_close(
            torch.argmax(y, axis=2),
            torch.argmax(y_pt, axis=2),
            atol=1e-1,
            rtol=1e-1,
        )

    def test_bmm_rcr_softmax_float16(self):
        self._test_bmm_rcr_softmax(
            B=16,
            M=16,
            K=64,
            N=24,
            dtype="float16",
            test_name="bmm_rcr_softmax_fp16_1",
        )

    def test_bmm_rcr_softmax_float32_sm80(self):
        self._test_bmm_rcr_softmax(
            B=16,
            M=16,
            K=64,
            N=24,
            dtype="float32",
            test_name="bmm_rcr_softmax_fp32_1",
        )


filter_test_cases_by_test_env(BMMSoftmaxTestCase)


if __name__ == "__main__":
    unittest.main()<|MERGE_RESOLUTION|>--- conflicted
+++ resolved
@@ -41,13 +41,8 @@
         dtype="float16",
         test_name="bmm_rcr_softmax",
     ):
-<<<<<<< HEAD
-        X = Tensor(shape=[B, M, K], dtype="float16", name="input_0", is_input=True)
-        W = Tensor(shape=[B, N, K], dtype="float16", name="input_1", is_input=True)
-=======
         X = Tensor(shape=[B, M, K], dtype=dtype, name="input_0", is_input=True)
         W = Tensor(shape=[B, N, K], dtype=dtype, name="input_1", is_input=True)
->>>>>>> bd43a993
         OP = ops.bmm_rcr_softmax()
         Y = OP(X, W)
         Y._attrs["name"] = "output_0"
