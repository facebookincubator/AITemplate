--- conflicted
+++ resolved
@@ -81,9 +81,6 @@
         y = torch.empty_like(Y_pt).permute((0, 2, 3, 1)).contiguous()
         module.run_with_tensors(inputs, [y])
         y_transpose = y.permute(0, 3, 1, 2)
-<<<<<<< HEAD
-        self.assertTrue(torch.allclose(Y_pt, y_transpose, atol=1e-2, rtol=1e-2))
-=======
         if target.name() == "cuda":
             if dtype == "float32":
                 self.assertTrue(torch.allclose(Y_pt, y_transpose, atol=5e-2, rtol=1e-2))
@@ -91,7 +88,6 @@
                 self.assertTrue(torch.allclose(Y_pt, y_transpose, atol=1e-2, rtol=1e-2))
         else:
             self.assertTrue(torch.allclose(Y_pt, y_transpose, atol=1.25e-1, rtol=1e-1))
->>>>>>> 116bae51
 
     def test_fp16(self):
         self._test_conv_bias_add_relu(
