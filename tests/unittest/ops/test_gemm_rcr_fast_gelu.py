#  Copyright (c) Meta Platforms, Inc. and affiliates.
#
#  Licensed under the Apache License, Version 2.0 (the "License");
#  you may not use this file except in compliance with the License.
#  You may obtain a copy of the License at
#
#      http://www.apache.org/licenses/LICENSE-2.0
#
#  Unless required by applicable law or agreed to in writing, software
#  distributed under the License is distributed on an "AS IS" BASIS,
#  WITHOUT WARRANTIES OR CONDITIONS OF ANY KIND, either express or implied.
#  See the License for the specific language governing permissions and
#  limitations under the License.
#
import logging
import math
import unittest

import torch

from aitemplate.compiler import compile_model, ops
from aitemplate.compiler.base import IntImm
from aitemplate.frontend import Tensor
from aitemplate.testing import detect_target
from aitemplate.testing.test_utils import (
    get_random_torch_tensor,
    get_torch_empty_tensor,
)
from aitemplate.utils import shape_utils


class NewGELUActivation(torch.nn.Module):
    def __init__(
        self,
    ) -> None:
        super().__init__()

    def forward(self, input: torch.Tensor) -> torch.Tensor:
        return (
            0.5
            * input
            * (
                1.0
                + torch.tanh(
                    math.sqrt(2.0 / math.pi)
                    * (input + 0.044715 * torch.pow(input, 3.0))
                )
            )
        )


class GEMMRcrFastGeluTestCase(unittest.TestCase):
    @classmethod
    def setUpClass(cls) -> None:
<<<<<<< HEAD
        torch.manual_seed(0)
=======
        torch.manual_seed(10)

>>>>>>> b97e7ac8
    def _test_rcr(
        self, Ms, test_name, use_fast_gelu=True, atol=1e-1, rtol=1e-1, dtype="float16"
    ):
        K = 1024
        N = 64
        target = detect_target()
        MDim = shape_utils.gen_int_var_min_max(Ms, name="m")
        X = Tensor(shape=[MDim, IntImm(K)], dtype=dtype, name="input_0", is_input=True)
        W = Tensor(
            shape=[IntImm(N), IntImm(K)], dtype=dtype, name="input_1", is_input=True
        )

        OP = ops.gemm_rcr_fast_gelu()

        Y = OP(X, W)
        Y._attrs["name"] = "output_0"
        Y._attrs["is_output"] = True

        module = compile_model(Y, target, "./tmp", f"gemm_rcr_fast_gelu_{test_name}")

        for M in Ms:
            logging.info(f"Testing {M=}")

            X_pt = get_random_torch_tensor([M, K], dtype)
            W_pt = get_random_torch_tensor([N, K], dtype)
            Y_pt = NewGELUActivation()(torch.nn.functional.linear(X_pt, W_pt))
            y = get_torch_empty_tensor([M, N], dtype)
            module.run_with_tensors(
                {"input_0": X_pt, "input_1": W_pt},
                [y],
            )
            torch.testing.assert_close(Y_pt, y, atol=atol, rtol=rtol)

    def test_rcr(self):
        self._test_rcr([128], "static", use_fast_gelu=True)
        if detect_target().name() == "cuda":
            self._test_rcr([1, 7, 64, 127], "dynamic_m", use_fast_gelu=True)
            self._test_rcr([128], "static", use_fast_gelu=False)
            self._test_rcr([1, 7, 64, 127], "dynamic_m", use_fast_gelu=False)

    @unittest.skipIf(detect_target().name() == "rocm", "Not supported by ROCM.")
    @unittest.skipIf(
        detect_target().name() == "cuda" and int(detect_target()._arch) < 80,
        "Not supported by CUDA < SM80.",
    )
    def test_gemm_rcr_fast_gelu_float(self):
        self._test_rcr([128], "static_float", use_fast_gelu=True, dtype="float")
        self._test_rcr(
            [1, 7, 64, 127], "dynamic_m_float", use_fast_gelu=True, dtype="float"
        )

    @unittest.skipIf(detect_target().name() == "rocm", "Not supported by ROCM.")
    @unittest.skipIf(
        detect_target().name() == "cuda" and int(detect_target()._arch) < 80,
        "Not supported by CUDA < SM80.",
    )
    def test_gemm_rcr_fast_gelu_bfloat16(self):
        self._test_rcr(
            [128],
            "static_float",
            use_fast_gelu=True,
            atol=3e-1,
            rtol=3e-1,
            dtype="bfloat16",
        )
        self._test_rcr(
            [1, 7, 64, 127], "dynamic_m_float", use_fast_gelu=True, dtype="bfloat16"
        )


if __name__ == "__main__":
    unittest.main()<|MERGE_RESOLUTION|>--- conflicted
+++ resolved
@@ -52,12 +52,8 @@
 class GEMMRcrFastGeluTestCase(unittest.TestCase):
     @classmethod
     def setUpClass(cls) -> None:
-<<<<<<< HEAD
-        torch.manual_seed(0)
-=======
         torch.manual_seed(10)
 
->>>>>>> b97e7ac8
     def _test_rcr(
         self, Ms, test_name, use_fast_gelu=True, atol=1e-1, rtol=1e-1, dtype="float16"
     ):
