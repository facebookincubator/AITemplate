#  Copyright (c) Meta Platforms, Inc. and affiliates.
#
#  Licensed under the Apache License, Version 2.0 (the "License");
#  you may not use this file except in compliance with the License.
#  You may obtain a copy of the License at
#
#      http://www.apache.org/licenses/LICENSE-2.0
#
#  Unless required by applicable law or agreed to in writing, software
#  distributed under the License is distributed on an "AS IS" BASIS,
#  WITHOUT WARRANTIES OR CONDITIONS OF ANY KIND, either express or implied.
#  See the License for the specific language governing permissions and
#  limitations under the License.
#
"""
Unittests for flash_attenion Operator.
"""
import logging
import math
import os
import unittest

import torch
import torch.nn.functional as F

from aitemplate.compiler import compile_model, Model, ops
from aitemplate.compiler.ops.common.epilogue import FuncEnum
from aitemplate.frontend import Tensor
from aitemplate.testing import benchmark_pt, detect_target
from aitemplate.testing.test_utils import get_random_torch_tensor
from aitemplate.utils.torch_utils import string_to_torch_dtype

from einops import rearrange, repeat


_LOGGER = logging.getLogger(__name__)


def unpad_input(hidden_states, attention_mask):
    """
    Arguments:
        hidden_states: (batch, seqlen, dim)
        attention_mask: (batch, seqlen), bool / int, 1 means valid and 0 means not valid.
    Return:
        hidden_states: (total_nnz, dim), where total_nnz = number of tokens in selected in attention_mask.
        cu_seqlens: (batch + 1), the cumulative sequence lengths, used to index into hidden_states.
        max_seqlen_in_batch: int
    """
    seqlens_in_batch = attention_mask.sum(dim=-1, dtype=torch.int32)
    indices = torch.nonzero(attention_mask.flatten(), as_tuple=False).flatten()
    max_seqlen_in_batch = seqlens_in_batch.max().item()
    cu_seqlens = F.pad(
        torch.cumsum(seqlens_in_batch, dim=0, dtype=torch.torch.int32), (1, 0)
    )
    return (
        index_first_axis(rearrange(hidden_states, "b s d -> (b s) d"), indices),
        indices,
        cu_seqlens,
        max_seqlen_in_batch,
    )


def index_first_axis(x, indices):
    return torch.gather(x, 0, repeat(indices, "z -> z d", d=x.shape[1]))


def attention_ref(qkv, attn_mask, dropout_p, upcast=False, causal=False):
    """
    Arguments:
        qkv: (batch_size, seqlen, 3, nheads, head_dim)
        attn_mask: (batch_size, seqlen)
        dropout_p: float
    Output:
        output: (batch_size, seqlen, nheads, head_dim)
        attention: softmax after dropout
    """
    q, k, v = (qkv.float() if upcast else qkv).unbind(dim=2)
    seqlen = qkv.shape[1]
    d = qkv.shape[-1]
    scores = torch.einsum("bthd,bshd->bhts", q, k / math.sqrt(d))
    scores.masked_fill_(rearrange(~attn_mask, "b s -> b 1 1 s"), float("-inf"))
    if causal:
        causal_mask = torch.triu(
            torch.ones(seqlen, seqlen, dtype=torch.bool, device=qkv.device), 1
        )
        scores.masked_fill_(causal_mask, float("-inf"))
    attention = torch.softmax(scores, dim=-1)
    attention_drop = F.dropout(attention, dropout_p)
    output = torch.einsum("bhts,bshd->bthd", attention_drop, v)
    return output.to(dtype=qkv.dtype)


def attention_pt(X_pt, W_pt, B_pt, nheads, d, seqlen):
    qkv_pt = torch.nn.functional.linear(
        X_pt, W_pt, bias=B_pt
    )  # [4096*3, 256] *[768, 256]
    qkv_pt = torch.reshape(
        qkv_pt, [1, seqlen, 3, nheads, d]
    )  # [4096*3, 768] -> [1, 4096, 3, 12, 64]
    qkv_pt = torch.permute(qkv_pt, [2, 0, 3, 1, 4])  # [3, 1, 12, 4096, 64]

    q_pt, k_pt, v_pt = torch.split(qkv_pt, 1, dim=0)  # [1, 1, 12, 4096, 64]
    scale_pt = torch.tensor(64 ** -0.5)
    q_pt = q_pt * (scale_pt)
    # #[12, 4096, 64] * [12, 64, 4096] => [12, 4096, 4096]
    attn_pt = torch.bmm(
        (torch.reshape(q_pt, [nheads, -1, d])),
        (torch.transpose(torch.reshape(k_pt, [nheads, -1, d]), 2, 1)),
    )  # [12,4096,4096]
    attn_pt = torch.softmax(attn_pt, dim=-1)  # [12,4096,4096]
    v_pt = torch.reshape(v_pt, [nheads, -1, d])  # [12, 4096, 64]
    y_pt = torch.bmm(attn_pt, v_pt)  # [12, 4096, 64]
    y_pt = torch.reshape(y_pt, [1, nheads, seqlen, d])
    Y_pt = torch.permute(y_pt, [0, 2, 1, 3])  # [1,4096,12,64]
    return Y_pt


def ref_cross_attention(q, k, v, attn_bias=None, drop_mask=None, p=0.0):
    if q.ndim == 4:
        assert p == 0.0
        return ref_attention_bmhk(q, k, v, attn_bias=attn_bias)
    q = q.float()
    k = k.float()
    v = v.float()

    q = q * (1 / q.shape[-1] ** 0.5)
    attn = q @ k.transpose(-2, -1)
    attn = attn.softmax(-1)
    if drop_mask is not None:
        attn = attn * (drop_mask / (1 - p))
    return attn @ v


def ref_attention_bmhk(q, k, v, attn_bias):
    assert q.ndim == 4

    def T(t):
        return t.permute((0, 2, 1, 3)).reshape(
            [t.shape[0] * t.shape[2], t.shape[1], t.shape[3]]
        )

    out = ref_cross_attention(T(q), T(k), T(v), attn_bias)
    out = out.reshape([q.shape[0], q.shape[2], q.shape[1], v.shape[3]])
    return out.permute((0, 2, 1, 3))


@unittest.skipIf(detect_target().name() == "rocm", "Not supported by ROCM.")
class attentionTestCase(unittest.TestCase):
    @classmethod
    def setUpClass(cls):
        torch.manual_seed(0)

    def _test_flash_attention(
        self,
        batch_size=16,
        nheads=16,
        seqlen=1024,
        n=1024,
        dropout_p=0.0,
        causal=False,
        dtype="float16",
        device="cuda",
        test_name="flash_attention",
        rebuild=True,
        benchmark_pt=False,
        copy_op=False,
    ):
        torch_dtype = string_to_torch_dtype(dtype)
        d = n // nheads

        x = torch.randn(
            batch_size,
            seqlen,
            n,
            device="cuda",
            dtype=torch_dtype,
            requires_grad=True,
        )
        Wqkv = torch.nn.Linear(
            nheads * d,
            3 * nheads * d,
            device=device,
            dtype=torch_dtype,
        )

        lengths = torch.tensor(
            [seqlen] * batch_size, dtype=torch.int, device="cuda"
        ).reshape(-1, 1)
        attention_mask_bool = (
            repeat(torch.arange(seqlen, device="cuda"), "s -> b s", b=batch_size)
            < lengths
        )
        attention_mask = torch.zeros(
            batch_size,
            seqlen,
            device="cuda",
            dtype=torch_dtype,
        )
        attention_mask = rearrange(attention_mask, "b s -> b 1 1 s")

        x_unpad, indices, cu_seqlens, max_seqlen_in_batch = unpad_input(
            x, attention_mask_bool
        )
        qkv_unpad = (
            rearrange(Wqkv(x_unpad), "nnz (t h d) -> nnz t h d", t=3, h=nheads)
            .detach()
            .requires_grad_()
        )
        qkv = (
            rearrange(Wqkv(x), "b s (t h d) -> b s t h d", t=3, h=nheads)
            .detach()
            .requires_grad_()
        )
        output = attention_ref(qkv, attention_mask_bool, dropout_p, causal=causal)
        y_pt = output.detach()

        total, _, num_heads, head_size = qkv_unpad.shape

        X1 = Tensor(
            shape=[total, 3, num_heads, head_size],
            dtype=dtype,
            name="qkv",
            is_input=True,
        )
        X2 = Tensor(
            shape=[batch_size + 1],
            dtype="int32",
            name="cu_seqlens",
            is_input=True,
        )

        flash_attention_op = ops.flash_attention(
            batch_size=batch_size,
            dropout=dropout_p,
            max_seq_len=max_seqlen_in_batch,
            causal=causal,
        )
        if copy_op:
            flash_attention_op = ops.flash_attention(
                **flash_attention_op._get_op_attributes()
            )
        Y = flash_attention_op(X1, X2)
        Y._attrs["is_output"] = True
        Y._attrs["name"] = "output"

        if rebuild:
            target = detect_target()
            module = compile_model(Y, target, "./tmp", test_name)
        else:
            module = Model(os.path.join("./tmp", test_name, "test.so"))

        x1 = qkv_unpad.detach().to(torch_dtype).cuda()
        x2 = cu_seqlens.detach().to(torch.int32).cuda()
        inputs = {"qkv": x1, "cu_seqlens": x2}
        y = torch.empty(
            [total, num_heads, head_size],
            dtype=torch_dtype,
            device="cuda",
        )
        module.run_with_tensors(inputs, [y])

        # Warm up.
        for _ in range(5):
            module.run_with_tensors(inputs, [y])
        # Benchmark.
        time_per_iter_ms, time_std, _ = module.benchmark_with_tensors(
            inputs,
            [y],
            count=100,
        )
        _LOGGER.info(f"benchmark flash-attn time: {time_per_iter_ms}")

        y = y.reshape((batch_size, -1, nheads, d))
        torch.testing.assert_close(y, y_pt, atol=1e-3, rtol=1e-3)

        if benchmark_pt:
            from aitemplate.testing.benchmark_pt import benchmark_torch_function

            func = attention_ref
            args = (
                qkv.to(torch_dtype).cuda(),
                attention_mask_bool.cuda(),
                dropout_p,
                False,
                False,
            )
            duration = benchmark_torch_function(100, func, *args)
            print(
                f"PT:  BS: {batch_size}, Time per iter: {duration:.2f}ms, QPS: {batch_size / duration:.2f}"
            )

    def test_flash_attention(self):
        if detect_target().name() == "cuda":
            self._test_flash_attention(
                test_name="flash_attention_fp16",
                dtype="float16",
            )
            self._test_flash_attention(
                test_name="flash_attention_fp16_copy_op",
                copy_op=True,
                dtype="float16",
            )

    def _test_attention(
        self,
        test_name="attention",
        rebuild=True,
        benchmark=False,
        dtype="float16",
    ):
        target = detect_target()
        nheads = 12
        d = 64  # head_dim
        seqlen = 4096
        dim = 768
        token_emb_init_range = 0.001
        X = Tensor(
            shape=[seqlen, dim],
            dtype=dtype,
            name="input_0",
            is_input=True,
        )
        qkv_w = Tensor(
            shape=[dim * 3, dim],
            dtype=dtype,
            name="input_1",
            is_input=True,
        )
        B = Tensor(
            shape=[dim * 3],
            dtype=dtype,
            name="input_2",
            is_input=True,
        )

        qkv = ops.gemm_rcr_bias_permute(shape=(seqlen, 3, nheads), layout="m2n3")(
            X, qkv_w, B
        )
        (q, k, v) = ops.split()(qkv, 1, dim=0)
<<<<<<< HEAD
        scale = Tensor(shape=[], dtype="float16", name="input_3", value=(d ** -0.5))
=======
        scale = Tensor(
            shape=[],
            dtype=dtype,
            name="input_3",
            value=(d**-0.5),
        )
>>>>>>> 116bae51
        q = ops.elementwise(FuncEnum.MUL)(q, scale)
        attn = ops.bmm_rcr()(
            (ops.reshape()(q, [nheads, -1, d])),
            (ops.reshape()(k, [nheads, -1, d])),
        )
        attn = ops.softmax()(attn, -1)
        v = ops.reshape()(v, [nheads, -1, d])
        Y = ops.bmm_rrr_permute((nheads,))(attn, v)

        Y._attrs["name"] = "output_0"
        Y._attrs["is_output"] = True
        if rebuild:
            target = detect_target()
            module = compile_model(Y, target, "./tmp", test_name)
        else:
            module = Model(os.path.join("./tmp", test_name, "test.so"))

        X_pt = get_random_torch_tensor([seqlen, dim], dtype=dtype)
        X_pt *= token_emb_init_range
        W_pt = get_random_torch_tensor([dim * 3, dim], dtype=dtype)
        B_pt = get_random_torch_tensor([dim * 3], dtype=dtype)
        Y_pt = attention_pt(X_pt, W_pt, B_pt, nheads, d, seqlen)
        inputs = {
            "input_0": X_pt,
            "input_1": W_pt,
            "input_2": B_pt,
        }
        torch_dtype = string_to_torch_dtype(dtype)
        y = torch.empty_like(Y_pt, dtype=torch_dtype)
        module.run_with_tensors(inputs, [y])
        torch.testing.assert_close(y, Y_pt, atol=1e-1, rtol=1e-1)

        if benchmark:
            pt_time = benchmark_pt.benchmark_torch_function(
                100, attention_pt, X_pt, W_pt, B_pt, nheads, d, seqlen
            )
            _LOGGER.info(f"benchmark compiler model time: {pt_time}")

            # Warm up.
            for _ in range(5):
                module.run_with_tensors(inputs, [y])
            # Benchmark.
            time_per_iter_ms, time_std, _ = module.benchmark_with_tensors(
                inputs,
                [y],
                count=100,
            )
            _LOGGER.info(f"benchmark compiler model time: {time_per_iter_ms}")

    def test_attention(self):
        if detect_target().name() == "rocm":
            self._test_attention(
                test_name="attention_fp16",
                dtype="float16",
            )

    def _test_mem_eff_attention(
        self,
        batch_size=16,
        nheads=16,
        seqlen=1024,
        n=1024,
        dropout_p=0.0,
        causal=False,
        dtype="float16",
        device="cuda",
        test_name="mem_eff_attention",
        rebuild=True,
        benchmark_ait=False,
        benchmark_pt=False,
        copy_op=False,
        use_perm=True,
    ):
        torch_dtype = string_to_torch_dtype(dtype)
        d = n // nheads

        x = torch.randn(
            batch_size,
            seqlen,
            n,
            device="cuda",
            dtype=torch_dtype,
            requires_grad=True,
        )
        Wqkv = torch.nn.Linear(
            nheads * d,
            3 * nheads * d,
            device=device,
            dtype=torch_dtype,
        )

        lengths = torch.tensor(
            [seqlen] * batch_size, dtype=torch.int, device="cuda"
        ).reshape(-1, 1)
        attention_mask_bool = (
            repeat(torch.arange(seqlen, device="cuda"), "s -> b s", b=batch_size)
            < lengths
        )
        attention_mask = torch.zeros(
            batch_size,
            seqlen,
            device="cuda",
            dtype=torch_dtype,
        )
        attention_mask = rearrange(attention_mask, "b s -> b 1 1 s")

        x_unpad, indices, cu_seqlens, max_seqlen_in_batch = unpad_input(
            x, attention_mask_bool
        )
        qkv_unpad = (
            rearrange(Wqkv(x_unpad), "nnz (t h d) -> nnz t h d", t=3, h=nheads)
            .detach()
            .requires_grad_()
        )
        qkv = (
            rearrange(Wqkv(x), "b s (t h d) -> b s t h d", t=3, h=nheads)
            .detach()
            .requires_grad_()
        )
        q, k, v = torch.split(qkv, 1, dim=2)
        output = attention_ref(qkv, attention_mask_bool, dropout_p, causal=causal)
        y_pt = output.detach()

        total, _, num_heads, head_size = qkv_unpad.shape

        Q = Tensor(
            shape=[batch_size, num_heads, seqlen, head_size],
            dtype=dtype,
            name="q",
            is_input=True,
        )
        K = Tensor(
            shape=[batch_size, num_heads, seqlen, head_size],
            dtype=dtype,
            name="k",
            is_input=True,
        )
        V = Tensor(
            shape=[batch_size, num_heads, seqlen, head_size],
            dtype=dtype,
            name="v",
            is_input=True,
        )

        mem_eff_attention_op = ops.mem_eff_attention(
            causal=causal,
        )
        if copy_op:
            mem_eff_attention_op = ops.mem_eff_attention(
                **mem_eff_attention_op._get_op_attributes()
            )

        Y = mem_eff_attention_op(Q, K, V)

        Y._attrs["is_output"] = True
        Y._attrs["name"] = "output"

        if rebuild:
            target = detect_target()
            module = compile_model(Y, target, "./tmp", test_name)
        else:
            module = Model(os.path.join("./tmp", test_name, "test.so"))

        q = torch.permute(q, (0, 3, 2, 1, 4)).reshape(
            batch_size, num_heads, seqlen, head_size
        )
        k = torch.permute(k, (0, 3, 2, 1, 4)).reshape(
            batch_size, num_heads, seqlen, head_size
        )
        v = torch.permute(v, (0, 3, 2, 1, 4)).reshape(
            batch_size, num_heads, seqlen, head_size
        )

        inputs = {
            "q": q.detach().to(torch_dtype).cuda().contiguous(),
            "k": k.detach().to(torch_dtype).cuda().contiguous(),
            "v": v.detach().to(torch_dtype).cuda().contiguous(),
        }

        y = torch.empty(
            [batch_size, seqlen, num_heads, head_size],
            dtype=torch_dtype,
            device="cuda",
        )
        module.run_with_tensors(inputs, [y])

        if benchmark_ait:
            # Warm up.
            for _ in range(5):
                module.run_with_tensors(inputs, [y])
            # Benchmark AIT
            time_per_iter_ms, time_std, _ = module.benchmark_with_tensors(
                inputs,
                [y],
                count=100,
            )
            _LOGGER.info(f"benchmark eff-mem-attn time: {time_per_iter_ms}")

        torch.testing.assert_close(y, y_pt.to(torch_dtype), atol=1e-3, rtol=1e-3)

        if benchmark_pt:
            from aitemplate.testing.benchmark_pt import benchmark_torch_function

            func = attention_ref
            args = (
                qkv.to(torch_dtype).cuda(),
                attention_mask_bool.cuda(),
                dropout_p,
                False,
                False,
            )
            duration = benchmark_torch_function(100, func, *args)
            print(
                f"PT:  BS: {batch_size}, Time per iter: {duration:.2f}ms, QPS: {batch_size / duration:.2f}"
            )

    def test_mem_eff_attention_fp16(self):
        if detect_target().name() == "cuda":
            for use_perm in [False, True]:
                self._test_mem_eff_attention(
                    use_perm=use_perm,
                    test_name=f"mem_eff_attention_fp16_{use_perm}",
                    dtype="float16",
                )
                self._test_mem_eff_attention(
                    use_perm=use_perm,
                    causal=True,
                    test_name=f"mem_eff_attention_fp16_{use_perm}_causal",
                    dtype="float16",
                )
                # self._test_mem_eff_attention(batch_size=1, nheads=8, seqlen=8, n=64, use_perm=use_perm, test_name="mem_eff_attention1")
                # self._test_mem_eff_attention(batch_size=16, nheads=8, seqlen=8, n=512, use_perm=use_perm, test_name="mem_eff_attention2")
                # self._test_mem_eff_attention(batch_size=16, nheads=8, seqlen=8, n=1024, use_perm=use_perm, test_name="mem_eff_attention3")
                # self._test_mem_eff_attention(batch_size=16, nheads=8, seqlen=16, n=1024, use_perm=use_perm, test_name="mem_eff_attention4")
                # self._test_mem_eff_attention(batch_size=1, nheads=8, seqlen=16, n=64, use_perm=use_perm, test_name="mem_eff_attention5")

    @unittest.skipIf(
        detect_target().name() == "cuda" and int(detect_target()._arch) < 80,
        "Not supported by CUDA < SM80.",
    )
    def test_mem_eff_attention_fp32(self):
        if detect_target().name() == "cuda":
            for use_perm in [False, True]:
                self._test_mem_eff_attention(
                    use_perm=use_perm,
                    test_name=f"mem_eff_attention_fp32_{use_perm}",
                    dtype="float32",
                )
                self._test_mem_eff_attention(
                    use_perm=use_perm,
                    causal=True,
                    test_name=f"mem_eff_attention_fp32_{use_perm}_causal",
                    dtype="float32",
                )

    def _test_cross_attention(
        self,
        batch_size=16,
        num_heads=16,
        seqlen=1024,
        seqlen_kv=1024,
        head_size=64,
        head_size_v=64,
        dropout_p=0.0,
        causal=False,
        dtype="float16",
        device="cuda",
        test_name="cross_attention",
        rebuild=True,
        benchmark_ait=False,
        benchmark_pt=False,
        copy_op=False,
    ):
        torch_dtype = string_to_torch_dtype(dtype)

        q = torch.randn(
            batch_size,
            seqlen,
            num_heads,
            head_size,
            device="cuda",
            dtype=torch_dtype,
        )
        k = torch.randn(
            batch_size,
            seqlen_kv,
            num_heads,
            head_size,
            device="cuda",
            dtype=torch_dtype,
        )
        v = torch.randn(
            batch_size,
            seqlen_kv,
            num_heads,
            head_size_v,
            device="cuda",
            dtype=torch_dtype,
        )

        output = ref_cross_attention(q, k, v)
        y_pt = output.detach()

        Q = Tensor(
            shape=[batch_size, num_heads, seqlen, head_size],
            dtype=dtype,
            name="q",
            is_input=True,
        )
        K = Tensor(
            shape=[batch_size, num_heads, seqlen_kv, head_size],
            dtype=dtype,
            name="k",
            is_input=True,
        )
        V = Tensor(
            shape=[batch_size, num_heads, seqlen_kv, head_size_v],
            dtype=dtype,
            name="v",
            is_input=True,
        )

        mem_eff_attention_op = ops.mem_eff_attention(
            causal=causal,
        )
        if copy_op:
            mem_eff_attention_op = ops.mem_eff_attention(
                **mem_eff_attention_op._get_op_attributes()
            )
        Y = mem_eff_attention_op(Q, K, V)
        Y._attrs["is_output"] = True
        Y._attrs["name"] = "output"

        if rebuild:
            target = detect_target()
            module = compile_model(Y, target, "./tmp", test_name)
        else:
            module = Model(os.path.join("./tmp", test_name, "test.so"))

        q = torch.permute(q, (0, 2, 1, 3))
        k = torch.permute(k, (0, 2, 1, 3))
        v = torch.permute(v, (0, 2, 1, 3))

        inputs = {
            "q": q.detach().to(torch_dtype).cuda().contiguous(),
            "k": k.detach().to(torch_dtype).cuda().contiguous(),
            "v": v.detach().to(torch_dtype).cuda().contiguous(),
        }
        y = torch.empty(
            [batch_size, seqlen, num_heads, head_size_v],
            dtype=torch_dtype,
            device="cuda",
        )
        module.run_with_tensors(inputs, [y])

        if benchmark_ait:
            # Warm up.
            for _ in range(5):
                module.run_with_tensors(inputs, [y])
            # Benchmark AIT
            time_per_iter_ms, time_std, _ = module.benchmark_with_tensors(
                inputs,
                [y],
                count=100,
            )
            _LOGGER.info(f"benchmark cross-attn time: {time_per_iter_ms}")

        torch.testing.assert_close(y, y_pt.to(torch_dtype), atol=1e-3, rtol=1e-3)

    def test_cross_attention_fp16(self):
        if detect_target().name() == "cuda":
            self._test_cross_attention(
                test_name="cross_attention_fp16",
                dtype="float16",
            )
            self._test_cross_attention(
                seqlen=1024,
                seqlen_kv=768,
                head_size=64,
                head_size_v=64,
                test_name="cross_attention2_fp16",
                dtype="float16",
            )

    @unittest.skipIf(
        detect_target().name() == "cuda" and int(detect_target()._arch) < 80,
        "Not supported by CUDA < SM80.",
    )
    def test_cross_attention_fp32(self):
        if detect_target().name() == "cuda":
            self._test_cross_attention(
                test_name="cross_attention_fp32",
                dtype="float32",
            )
            self._test_cross_attention(
                seqlen=1024,
                seqlen_kv=768,
                head_size=64,
                head_size_v=64,
                test_name="cross_attention2_fp32",
                dtype="float32",
            )


if __name__ == "__main__":
    unittest.main()<|MERGE_RESOLUTION|>--- conflicted
+++ resolved
@@ -337,16 +337,12 @@
             X, qkv_w, B
         )
         (q, k, v) = ops.split()(qkv, 1, dim=0)
-<<<<<<< HEAD
-        scale = Tensor(shape=[], dtype="float16", name="input_3", value=(d ** -0.5))
-=======
         scale = Tensor(
             shape=[],
             dtype=dtype,
             name="input_3",
             value=(d**-0.5),
         )
->>>>>>> 116bae51
         q = ops.elementwise(FuncEnum.MUL)(q, scale)
         attn = ops.bmm_rcr()(
             (ops.reshape()(q, [nheads, -1, d])),
