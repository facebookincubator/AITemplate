#  Copyright (c) Meta Platforms, Inc. and affiliates.
#
#  Licensed under the Apache License, Version 2.0 (the "License");
#  you may not use this file except in compliance with the License.
#  You may obtain a copy of the License at
#
#      http://www.apache.org/licenses/LICENSE-2.0
#
#  Unless required by applicable law or agreed to in writing, software
#  distributed under the License is distributed on an "AS IS" BASIS,
#  WITHOUT WARRANTIES OR CONDITIONS OF ANY KIND, either express or implied.
#  See the License for the specific language governing permissions and
#  limitations under the License.
#
import logging
import unittest

import torch

from aitemplate.compiler import compile_model, ops
from aitemplate.compiler.base import IntImm
from aitemplate.frontend import Tensor
from aitemplate.testing import detect_target
from aitemplate.testing.test_utils import (
    env_variables,
    filter_test_cases_by_test_env,
    get_random_torch_tensor,
    get_torch_empty_tensor,
)
from aitemplate.utils import shape_utils


_TOLERANCE_LIMITS = {
    "float16": {"atol": 1e-1, "rtol": 1e-1},
    "float32": {"atol": 1e-1, "rtol": 1e-1},
    "bfloat16": {"atol": 3e-1, "rtol": 3e-1},
}


class GEMMRcrBiasFastGeluTestCase(unittest.TestCase):
    @classmethod
    def setUpClass(cls) -> None:
        torch.manual_seed(0)

    def _test_gemm_rcr_bias_fast_gelu(
        self,
        Ms,
        test_name,
        K=1024,
        N=64,
        use_fast_gelu=True,
        dtype="float16",
    ):
        MDim = shape_utils.gen_int_var_min_max(Ms, name="m")
        X = Tensor(
            shape=[MDim, IntImm(K)],
            dtype=dtype,
            name="input_0",
            is_input=True,
        )
        W = Tensor(
            shape=[IntImm(N), IntImm(K)],
            dtype=dtype,
            name="input_1",
            is_input=True,
        )
        B = Tensor(
            shape=[IntImm(N)],
            dtype=dtype,
            name="input_2",
            is_input=True,
        )
        OP = (
            ops.gemm_rcr_bias_fast_gelu() if use_fast_gelu else ops.gemm_rcr_bias_gelu()
        )
        Y = OP(X, W, B)
        Y._attrs["name"] = "output_0"
        Y._attrs["is_output"] = True

        module = compile_model(
            Y,
            detect_target(),
            "./tmp",
            f"gemm_rcr_bias_fast_gelu_{test_name}"
            if use_fast_gelu
            else f"gemm_rcr_bias_gelu_{test_name}",
        )

        for M in Ms:
            logging.info(f"Testing {M=}")

            X_pt = get_random_torch_tensor([M, K], dtype)
            W_pt = get_random_torch_tensor([N, K], dtype)
            B_pt = get_random_torch_tensor([N], dtype)
            Y_pt = torch.nn.GELU()(torch.nn.functional.linear(X_pt, W_pt, bias=B_pt))
            y = get_torch_empty_tensor([M, N], dtype)
            module.run_with_tensors(
                {"input_0": X_pt, "input_1": W_pt, "input_2": B_pt},
                [y],
            )
<<<<<<< HEAD
            torch.testing.assert_close(Y_pt, y, atol=atol, rtol=rtol)

    def test_rcr(self):
        self._test_rcr([128], "static", use_fast_gelu=True)
        self._test_rcr([128], "static", use_fast_gelu=False)
        if detect_target().name() == "cuda":
            self._test_rcr([1, 7, 64, 127], "dynamic_m", use_fast_gelu=True)
            self._test_rcr([1, 7, 64, 127], "dynamic_m", use_fast_gelu=False)

    @unittest.skipIf(detect_target().name() == "rocm", "Not supported by ROCM.")
    def test_rcr_float_sm80(self):
        self._test_rcr(
            [1, 7, 64, 127], "fast_dynamic_m_float", use_fast_gelu=True, dtype="float"
=======
            torch.testing.assert_close(Y_pt, y, **_TOLERANCE_LIMITS[dtype])

    def test_gemm_rcr_bias_fast_gelu_fp16(self):
        self._test_gemm_rcr_bias_fast_gelu(
            Ms=[128],
            test_name="static_fp16_fast_gelu",
            use_fast_gelu=True,
            dtype="float16",
>>>>>>> c3122720
        )
        self._test_gemm_rcr_bias_fast_gelu(
            Ms=[1, 7, 64, 127],
            test_name="dynamic_m_fp16_fast_gelu",
            use_fast_gelu=True,
            dtype="float16",
        )
        self._test_gemm_rcr_bias_fast_gelu(
            Ms=[128],
            test_name="static_fp16_gelu",
            use_fast_gelu=False,
            dtype="float16",
        )
        self._test_gemm_rcr_bias_fast_gelu(
            Ms=[1, 7, 64, 127],
            test_name="dynamic_m_fp16_gelu",
            use_fast_gelu=False,
            dtype="float16",
        )

    def test_gemm_rcr_bias_fast_gelu_fp16_rocm(self):
        self._test_gemm_rcr_bias_fast_gelu(
            Ms=[128],
            test_name="static_fp16_rocm_fast_gelu",
            use_fast_gelu=True,
            dtype="float16",
        )

    def test_gemm_rcr_bias_fast_gelu_fp32_sm80(self):
        self._test_gemm_rcr_bias_fast_gelu(
            Ms=[1, 7, 64, 127],
            test_name="dynamic_m_fp32_fast_gelu",
            use_fast_gelu=True,
            dtype="float32",
        )
        self._test_gemm_rcr_bias_fast_gelu(
            Ms=[1, 7, 64, 127],
            test_name="dynamic_m_fp32_gelu",
            use_fast_gelu=False,
            dtype="float32",
        )

    def test_gemm_rcr_bias_fast_gelu_bf16(self):
        self._test_gemm_rcr_bias_fast_gelu(
            Ms=[1, 7, 64, 127],
            test_name="dynamic_m_bf16_fast_gelu",
            use_fast_gelu=True,
            dtype="bfloat16",
        )
        self._test_gemm_rcr_bias_fast_gelu(
            Ms=[1, 7, 64, 127],
            test_name="dynamic_m_bf16_gelu",
            use_fast_gelu=False,
            dtype="bfloat16",
        )

    def test_gemm_rcr_bias_fast_gelu_sm90(self):
        with env_variables(
            AIT_FORCE_CUTLASS_SM90_KERNELS="1",
            INSIDE_RE_WORKER="1",
        ):
            with self.assertRaisesRegex(
                expected_exception=RuntimeError,
                expected_regex="No GEMM op instances are left after filtering",
            ):
                # input alignment < 8 not supported by SM90 kernels
                # use alignment 4 to avoid auto-padding to 8
                self._test_gemm_rcr_bias_fast_gelu(
                    Ms=[1, 7, 64, 127],
                    K=1020,
                    test_name="wrong_input_alignment_sm90",
                    use_fast_gelu=True,
                    dtype="float16",
                )

            with self.assertRaisesRegex(
                expected_exception=RuntimeError,
                expected_regex="No GEMM op instances are left after filtering",
            ):
                # output alignment < 8 not supported by SM90 TMA epilogues
                self._test_gemm_rcr_bias_fast_gelu(
                    Ms=[1, 7, 64, 127],
                    N=63,
                    test_name="wrong_output_alignment_sm90",
                    use_fast_gelu=True,
                    dtype="float16",
                )

            self._test_gemm_rcr_bias_fast_gelu(
                Ms=[1, 7, 64, 127],
                test_name="dynamic_m_fp16_fast_gelu_force_sm90",
                use_fast_gelu=True,
                dtype="float16",
            )
            self._test_gemm_rcr_bias_fast_gelu(
                Ms=[1, 7, 64, 127],
                test_name="dynamic_m_fp16_gelu_force_sm90",
                use_fast_gelu=False,
                dtype="float16",
            )
            self._test_gemm_rcr_bias_fast_gelu(
                Ms=[1, 7, 64, 127],
                test_name="dynamic_m_bf16_fast_gelu_force_sm90",
                use_fast_gelu=True,
                dtype="bfloat16",
            )
            self._test_gemm_rcr_bias_fast_gelu(
                Ms=[1, 7, 64, 127],
                test_name="dynamic_m_bf16_gelu_force_sm90",
                use_fast_gelu=False,
                dtype="bfloat16",
            )


filter_test_cases_by_test_env(GEMMRcrBiasFastGeluTestCase)


if __name__ == "__main__":
    unittest.main()<|MERGE_RESOLUTION|>--- conflicted
+++ resolved
@@ -98,21 +98,6 @@
                 {"input_0": X_pt, "input_1": W_pt, "input_2": B_pt},
                 [y],
             )
-<<<<<<< HEAD
-            torch.testing.assert_close(Y_pt, y, atol=atol, rtol=rtol)
-
-    def test_rcr(self):
-        self._test_rcr([128], "static", use_fast_gelu=True)
-        self._test_rcr([128], "static", use_fast_gelu=False)
-        if detect_target().name() == "cuda":
-            self._test_rcr([1, 7, 64, 127], "dynamic_m", use_fast_gelu=True)
-            self._test_rcr([1, 7, 64, 127], "dynamic_m", use_fast_gelu=False)
-
-    @unittest.skipIf(detect_target().name() == "rocm", "Not supported by ROCM.")
-    def test_rcr_float_sm80(self):
-        self._test_rcr(
-            [1, 7, 64, 127], "fast_dynamic_m_float", use_fast_gelu=True, dtype="float"
-=======
             torch.testing.assert_close(Y_pt, y, **_TOLERANCE_LIMITS[dtype])
 
     def test_gemm_rcr_bias_fast_gelu_fp16(self):
@@ -121,7 +106,6 @@
             test_name="static_fp16_fast_gelu",
             use_fast_gelu=True,
             dtype="float16",
->>>>>>> c3122720
         )
         self._test_gemm_rcr_bias_fast_gelu(
             Ms=[1, 7, 64, 127],
